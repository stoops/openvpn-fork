/*
 *  OpenVPN -- An application to securely tunnel IP networks
 *             over a single UDP port, with support for SSL/TLS-based
 *             session authentication and key exchange,
 *             packet encryption, packet authentication, and
 *             packet compression.
 *
 *  Copyright (C) 2002-2010 OpenVPN Technologies, Inc. <sales@openvpn.net>
 *
 *  Additions for eurephia plugin done by:
 *         David Sommerseth <dazo@users.sourceforge.net> Copyright (C) 2009
 *
 *  This program is free software; you can redistribute it and/or modify
 *  it under the terms of the GNU General Public License version 2
 *  as published by the Free Software Foundation.
 *
 *  This program is distributed in the hope that it will be useful,
 *  but WITHOUT ANY WARRANTY; without even the implied warranty of
 *  MERCHANTABILITY or FITNESS FOR A PARTICULAR PURPOSE.  See the
 *  GNU General Public License for more details.
 *
 *  You should have received a copy of the GNU General Public License
 *  along with this program (see the file COPYING included with this
 *  distribution); if not, write to the Free Software Foundation, Inc.,
 *  59 Temple Place, Suite 330, Boston, MA  02111-1307  USA
 */

/*
 * 2004-01-28: Added Socks5 proxy support
 *   (Christof Meerwald, http://cmeerw.org)
 */

#include "syshead.h"

#include "buffer.h"
#include "error.h"
#include "common.h"
#include "shaper.h"
#include "crypto.h"
#include "ssl.h"
#include "options.h"
#include "misc.h"
#include "socket.h"
#include "packet_id.h"
#include "pkcs11.h"
#include "win32.h"
#include "push.h"
#include "pool.h"
#include "helper.h"
#include "manage.h"
#include "forward.h"
#include "configure.h"
#include "forward.h"
#include <ctype.h>

#include "memdbg.h"

const char title_string[] =
  PACKAGE_STRING
  " " TARGET_ALIAS
#ifdef USE_CRYPTO
#ifdef USE_SSL
  " [SSL]"
#else
  " [CRYPTO]"
#endif
#endif
#ifdef USE_LZO
  " [LZO" LZO_VERSION_NUM "]"
#endif
#if EPOLL
  " [EPOLL]"
#endif
#ifdef PRODUCT_TAP_DEBUG
  " [TAPDBG]"
#endif
#ifdef ENABLE_PKCS11
  " [PKCS11]"
#endif
#ifdef ENABLE_EUREPHIA
  " [eurephia]"
#endif
<<<<<<< HEAD
#if ENABLE_IP_PKTINFO
  " [MH]"
#endif
#ifdef USE_PF_INET6
  " [PF_INET6]"
#endif
  " [IPv6 payload 20110424-2 (2.2RC2)]"
=======
  " [IPv6 payload 20110522-1 (2.2.0)]"
>>>>>>> b55e49bd
  " built on " __DATE__
;

#ifndef ENABLE_SMALL

static const char usage_message[] =
  "%s\n"
  "\n"
  "General Options:\n"
  "--config file   : Read configuration options from file.\n"
  "--help          : Show options.\n"
  "--version       : Show copyright and version information.\n"
  "\n"
  "Tunnel Options:\n"
  "--local host    : Local host name or ip address. Implies --bind.\n"
  "--remote host [port] : Remote host name or ip address.\n"
  "--remote-random : If multiple --remote options specified, choose one randomly.\n"
  "--remote-random-hostname : Add a random string to remote DNS name.\n"
  "--mode m        : Major mode, m = 'p2p' (default, point-to-point) or 'server'.\n"
  "--proto p       : Use protocol p for communicating with peer.\n"
  "                  p = udp (default), tcp-server, or tcp-client\n"
  "--proto-force p : only consider protocol p in list of connection profiles.\n"
#ifdef USE_PF_INET6
  "                  p = udp6, tcp6-server, or tcp6-client (ipv6)\n"
#endif
  "--connect-retry n : For --proto tcp-client, number of seconds to wait\n"
  "                    between connection retries (default=%d).\n"
  "--connect-timeout n : For --proto tcp-client, connection timeout (in seconds).\n"
  "--connect-retry-max n : Maximum connection attempt retries, default infinite.\n"
#ifdef GENERAL_PROXY_SUPPORT
  "--auto-proxy    : Try to sense proxy settings (or lack thereof) automatically.\n"
#endif
#ifdef ENABLE_HTTP_PROXY
  "--http-proxy s p [up] [auth] : Connect to remote host\n"
  "                  through an HTTP proxy at address s and port p.\n"
  "                  If proxy authentication is required,\n"
  "                  up is a file containing username/password on 2 lines, or\n"
  "                  'stdin' to prompt from console.  Add auth='ntlm' if\n"
  "                  the proxy requires NTLM authentication.\n"
  "--http-proxy s p 'auto[-nct]' : Like the above directive, but automatically\n"
  "                  determine auth method and query for username/password\n"
  "                  if needed.  auto-nct disables weak proxy auth methods.\n"
  "--http-proxy-retry     : Retry indefinitely on HTTP proxy errors.\n"
  "--http-proxy-timeout n : Proxy timeout in seconds, default=5.\n"
  "--http-proxy-option type [parm] : Set extended HTTP proxy options.\n"
  "                                  Repeat to set multiple options.\n"
  "                  VERSION version (default=1.0)\n"
  "                  AGENT user-agent\n"
#endif
#ifdef ENABLE_SOCKS
  "--socks-proxy s [p] [up] : Connect to remote host through a Socks5 proxy at\n"
  "                  address s and port p (default port = 1080).\n"
  "                  If proxy authentication is required,\n"
  "                  up is a file containing username/password on 2 lines, or\n"
  "                  'stdin' to prompt for console.\n"
  "--socks-proxy-retry : Retry indefinitely on Socks proxy errors.\n"
#endif
  "--resolv-retry n: If hostname resolve fails for --remote, retry\n"
  "                  resolve for n seconds before failing (disabled by default).\n"
  "                  Set n=\"infinite\" to retry indefinitely.\n"
  "--float         : Allow remote to change its IP address/port, such as through\n"
  "                  DHCP (this is the default if --remote is not used).\n"
  "--ipchange cmd  : Execute shell command cmd on remote ip address initial\n"
  "                  setting or change -- execute as: cmd ip-address port#\n"
  "--port port     : TCP/UDP port # for both local and remote.\n"
  "--lport port    : TCP/UDP port # for local (default=%d). Implies --bind.\n"
  "--rport port    : TCP/UDP port # for remote (default=%d).\n"
  "--bind          : Bind to local address and port. (This is the default unless\n"
  "                  --proto tcp-client"
#ifdef ENABLE_HTTP_PROXY
                   " or --http-proxy"
#endif
#ifdef ENABLE_SOCKS
                   " or --socks-proxy"
#endif
                   " is used).\n"
  "--nobind        : Do not bind to local address and port.\n"
  "--dev tunX|tapX : tun/tap device (X can be omitted for dynamic device.\n"
  "--dev-type dt   : Which device type are we using? (dt = tun or tap) Use\n"
  "                  this option only if the tun/tap device used with --dev\n"
  "                  does not begin with \"tun\" or \"tap\".\n"
  "--dev-node node : Explicitly set the device node rather than using\n"
  "                  /dev/net/tun, /dev/tun, /dev/tap, etc.\n"
  "--lladdr hw     : Set the link layer address of the tap device.\n"
  "--topology t    : Set --dev tun topology: 'net30', 'p2p', or 'subnet'.\n"
  "--tun-ipv6      : Build tun link capable of forwarding IPv6 traffic.\n"
#ifdef CONFIG_FEATURE_IPROUTE
  "--iproute cmd   : Use this command instead of default " IPROUTE_PATH ".\n"
#endif
  "--ifconfig l rn : TUN: configure device to use IP address l as a local\n"
  "                  endpoint and rn as a remote endpoint.  l & rn should be\n"
  "                  swapped on the other peer.  l & rn must be private\n"
  "                  addresses outside of the subnets used by either peer.\n"
  "                  TAP: configure device to use IP address l as a local\n"
  "                  endpoint and rn as a subnet mask.\n"
  "--ifconfig-ipv6 l r : configure device to use IPv6 address l as local\n"
  "                      endpoint (as a /64) and r as remote endpoint\n"
  "--ifconfig-noexec : Don't actually execute ifconfig/netsh command, instead\n"
  "                    pass --ifconfig parms by environment to scripts.\n"
  "--ifconfig-nowarn : Don't warn if the --ifconfig option on this side of the\n"
  "                    connection doesn't match the remote side.\n"
  "--route network [netmask] [gateway] [metric] :\n"
  "                  Add route to routing table after connection\n"
  "                  is established.  Multiple routes can be specified.\n"
  "                  netmask default: 255.255.255.255\n"
  "                  gateway default: taken from --route-gateway or --ifconfig\n"
  "                  Specify default by leaving blank or setting to \"nil\".\n"
  "--route-ipv6 network/bits [gateway] [metric] :\n"
  "                  Add IPv6 route to routing table after connection\n"
  "                  is established.  Multiple routes can be specified.\n"
  "                  gateway default: taken from --route-ipv6-gateway or --ifconfig\n"
  "--max-routes n :  Specify the maximum number of routes that may be defined\n"
  "                  or pulled from a server.\n"
  "--route-gateway gw|'dhcp' : Specify a default gateway for use with --route.\n"
  "--route-metric m : Specify a default metric for use with --route.\n"
  "--route-delay n [w] : Delay n seconds after connection initiation before\n"
  "                  adding routes (may be 0).  If not specified, routes will\n"
  "                  be added immediately after tun/tap open.  On Windows, wait\n"
  "                  up to w seconds for TUN/TAP adapter to come up.\n"
  "--route-up cmd  : Execute shell cmd after routes are added.\n"
  "--route-noexec  : Don't add routes automatically.  Instead pass routes to\n"
  "                  --route-up script using environmental variables.\n"
  "--route-nopull  : When used with --client or --pull, accept options pushed\n"
  "                  by server EXCEPT for routes.\n"
  "--allow-pull-fqdn : Allow client to pull DNS names from server for\n"
  "                    --ifconfig, --route, and --route-gateway.\n"
  "--redirect-gateway [flags]: Automatically execute routing\n"
  "                  commands to redirect all outgoing IP traffic through the\n"
  "                  VPN.  Add 'local' flag if both " PACKAGE_NAME " servers are directly\n"
  "                  connected via a common subnet, such as with WiFi.\n"
  "                  Add 'def1' flag to set default route using using 0.0.0.0/1\n"
  "                  and 128.0.0.0/1 rather than 0.0.0.0/0.  Add 'bypass-dhcp'\n"
  "                  flag to add a direct route to DHCP server, bypassing tunnel.\n"
  "                  Add 'bypass-dns' flag to similarly bypass tunnel for DNS.\n"
  "--redirect-private [flags]: Like --redirect-gateway, but omit actually changing\n"
  "                  the default gateway.  Useful when pushing private subnets.\n"
#ifdef ENABLE_CLIENT_NAT
  "--client-nat snat|dnat network netmask alias : on client add 1-to-1 NAT rule.\n"
#endif
#ifdef ENABLE_PUSH_PEER_INFO
  "--push-peer-info : (client only) push client info to server.\n"
#endif
  "--setenv name value : Set a custom environmental variable to pass to script.\n"
  "--setenv FORWARD_COMPATIBLE 1 : Relax config file syntax checking to allow\n"
  "                  directives for future OpenVPN versions to be ignored.\n"
  "--script-security level mode : mode='execve' (default) or 'system', level=\n"
  "                  0 -- strictly no calling of external programs\n"
  "                  1 -- (default) only call built-ins such as ifconfig\n"
  "                  2 -- allow calling of built-ins and scripts\n"
  "                  3 -- allow password to be passed to scripts via env\n"
  "--shaper n      : Restrict output to peer to n bytes per second.\n"
  "--keepalive n m : Helper option for setting timeouts in server mode.  Send\n"
  "                  ping once every n seconds, restart if ping not received\n"
  "                  for m seconds.\n"
  "--inactive n [bytes] : Exit after n seconds of activity on tun/tap device\n"
  "                  produces a combined in/out byte count < bytes.\n"
  "--ping-exit n   : Exit if n seconds pass without reception of remote ping.\n"
  "--ping-restart n: Restart if n seconds pass without reception of remote ping.\n"
  "--ping-timer-rem: Run the --ping-exit/--ping-restart timer only if we have a\n"
  "                  remote address.\n"
  "--ping n        : Ping remote once every n seconds over TCP/UDP port.\n"
#if ENABLE_IP_PKTINFO
  "--multihome     : Configure a multi-homed UDP server.\n"
#endif
  "--fast-io       : (experimental) Optimize TUN/TAP/UDP writes.\n"
  "--remap-usr1 s  : On SIGUSR1 signals, remap signal (s='SIGHUP' or 'SIGTERM').\n"
  "--persist-tun   : Keep tun/tap device open across SIGUSR1 or --ping-restart.\n"
  "--persist-remote-ip : Keep remote IP address across SIGUSR1 or --ping-restart.\n"
  "--persist-local-ip  : Keep local IP address across SIGUSR1 or --ping-restart.\n"
  "--persist-key   : Don't re-read key files across SIGUSR1 or --ping-restart.\n"
#if PASSTOS_CAPABILITY
  "--passtos       : TOS passthrough (applies to IPv4 only).\n"
#endif
  "--tun-mtu n     : Take the tun/tap device MTU to be n and derive the\n"
  "                  TCP/UDP MTU from it (default=%d).\n"
  "--tun-mtu-extra n : Assume that tun/tap device might return as many\n"
  "                  as n bytes more than the tun-mtu size on read\n"
  "                  (default TUN=0 TAP=%d).\n"
  "--link-mtu n    : Take the TCP/UDP device MTU to be n and derive the tun MTU\n"
  "                  from it.\n"
  "--mtu-disc type : Should we do Path MTU discovery on TCP/UDP channel?\n"
  "                  'no'    -- Never send DF (Don't Fragment) frames\n"
  "                  'maybe' -- Use per-route hints\n"
  "                  'yes'   -- Always DF (Don't Fragment)\n"
#ifdef ENABLE_OCC
  "--mtu-test      : Empirically measure and report MTU.\n"
#endif
#ifdef ENABLE_FRAGMENT
  "--fragment max  : Enable internal datagram fragmentation so that no UDP\n"
  "                  datagrams are sent which are larger than max bytes.\n"
  "                  Adds 4 bytes of overhead per datagram.\n"
#endif
  "--mssfix [n]    : Set upper bound on TCP MSS, default = tun-mtu size\n"
  "                  or --fragment max value, whichever is lower.\n"
  "--sndbuf size   : Set the TCP/UDP send buffer size.\n"
  "--rcvbuf size   : Set the TCP/UDP receive buffer size.\n"
  "--txqueuelen n  : Set the tun/tap TX queue length to n (Linux only).\n"
  "--mlock         : Disable Paging -- ensures key material and tunnel\n"
  "                  data will never be written to disk.\n"
  "--up cmd        : Shell cmd to execute after successful tun device open.\n"
  "                  Execute as: cmd tun/tap-dev tun-mtu link-mtu \\\n"
  "                              ifconfig-local-ip ifconfig-remote-ip\n"
  "                  (pre --user or --group UID/GID change)\n"
  "--up-delay      : Delay tun/tap open and possible --up script execution\n"
  "                  until after TCP/UDP connection establishment with peer.\n"
  "--down cmd      : Shell cmd to run after tun device close.\n"
  "                  (post --user/--group UID/GID change and/or --chroot)\n"
  "                  (script parameters are same as --up option)\n"
  "--down-pre      : Call --down cmd/script before TUN/TAP close.\n"
  "--up-restart    : Run up/down scripts for all restarts including those\n"
  "                  caused by --ping-restart or SIGUSR1\n"
  "--user user     : Set UID to user after initialization.\n"
  "--group group   : Set GID to group after initialization.\n"
  "--chroot dir    : Chroot to this directory after initialization.\n"
#ifdef HAVE_SETCON
  "--setcon context: Apply this SELinux context after initialization.\n"
#endif
  "--cd dir        : Change to this directory before initialization.\n"
  "--daemon [name] : Become a daemon after initialization.\n"
  "                  The optional 'name' parameter will be passed\n"
  "                  as the program name to the system logger.\n"
  "--syslog [name] : Output to syslog, but do not become a daemon.\n"
  "                  See --daemon above for a description of the 'name' parm.\n"
  "--inetd [name] ['wait'|'nowait'] : Run as an inetd or xinetd server.\n"
  "                  See --daemon above for a description of the 'name' parm.\n"
  "--log file      : Output log to file which is created/truncated on open.\n"
  "--log-append file : Append log to file, or create file if nonexistent.\n"
  "--suppress-timestamps : Don't log timestamps to stdout/stderr.\n"
  "--writepid file : Write main process ID to file.\n"
  "--nice n        : Change process priority (>0 = lower, <0 = higher).\n"
  "--echo [parms ...] : Echo parameters to log output.\n"
  "--verb n        : Set output verbosity to n (default=%d):\n"
  "                  (Level 3 is recommended if you want a good summary\n"
  "                  of what's happening without being swamped by output).\n"
  "                : 0 -- no output except fatal errors\n"
  "                : 1 -- startup info + connection initiated messages +\n"
  "                       non-fatal encryption & net errors\n"
  "                : 2,3 -- show TLS negotiations & route info\n"
  "                : 4 -- show parameters\n"
  "                : 5 -- show 'RrWw' chars on console for each packet sent\n"
  "                       and received from TCP/UDP (caps) or tun/tap (lc)\n"
  "                : 6 to 11 -- debug messages of increasing verbosity\n"
  "--mute n        : Log at most n consecutive messages in the same category.\n"
  "--status file n : Write operational status to file every n seconds.\n"
  "--status-version [n] : Choose the status file format version number.\n"
  "                  Currently, n can be 1, 2, or 3 (default=1).\n"
#ifdef ENABLE_OCC
  "--disable-occ   : Disable options consistency check between peers.\n"
#endif
#ifdef ENABLE_DEBUG
  "--gremlin mask  : Special stress testing mode (for debugging only).\n"
#endif
#ifdef USE_LZO
  "--comp-lzo      : Use fast LZO compression -- may add up to 1 byte per\n"
  "                  packet for uncompressible data.\n"
  "--comp-noadapt  : Don't use adaptive compression when --comp-lzo\n"
  "                  is specified.\n"
#endif
#ifdef ENABLE_MANAGEMENT
  "--management ip port [pass] : Enable a TCP server on ip:port to handle\n"
  "                  management functions.  pass is a password file\n"
  "                  or 'stdin' to prompt from console.\n"
#if UNIX_SOCK_SUPPORT
  "                  To listen on a unix domain socket, specific the pathname\n"
  "                  in place of ip and use 'unix' as the port number.\n"
#endif
  "--management-client : Management interface will connect as a TCP client to\n"
  "                      ip/port rather than listen as a TCP server.\n"
  "--management-query-passwords : Query management channel for private key\n"
  "                  and auth-user-pass passwords.\n"
  "--management-hold : Start " PACKAGE_NAME " in a hibernating state, until a client\n"
  "                    of the management interface explicitly starts it.\n"
  "--management-signal : Issue SIGUSR1 when management disconnect event occurs.\n"
  "--management-forget-disconnect : Forget passwords when management disconnect\n"
  "                                 event occurs.\n"
  "--management-up-down : Report tunnel up/down events to management interface.\n"
  "--management-log-cache n : Cache n lines of log file history for usage\n"
  "                  by the management channel.\n"
#if UNIX_SOCK_SUPPORT
  "--management-client-user u  : When management interface is a unix socket, only\n"
  "                              allow connections from user u.\n"
  "--management-client-group g : When management interface is a unix socket, only\n"
  "                              allow connections from group g.\n"
#endif
#ifdef MANAGEMENT_DEF_AUTH
  "--management-client-auth : gives management interface client the responsibility\n"
  "                           to authenticate clients after their client certificate\n"
  "			      has been verified.\n"
#endif
#ifdef MANAGEMENT_PF
  "--management-client-pf : management interface clients must specify a packet\n"
  "                         filter file for each connecting client.\n"
#endif
#endif
#ifdef ENABLE_PLUGIN
  "--plugin m [str]: Load plug-in module m passing str as an argument\n"
  "                  to its initialization function.\n"
#endif
#if P2MP
#if P2MP_SERVER
  "\n"
  "Multi-Client Server options (when --mode server is used):\n"
  "--server network netmask : Helper option to easily configure server mode.\n"
  "--server-ipv6 network/bits : Configure IPv6 server mode.\n"
  "--server-bridge [IP netmask pool-start-IP pool-end-IP] : Helper option to\n"
  "                    easily configure ethernet bridging server mode.\n"
  "--push \"option\" : Push a config file option back to the peer for remote\n"
  "                  execution.  Peer must specify --pull in its config file.\n"
  "--push-reset    : Don't inherit global push list for specific\n"
  "                  client instance.\n"
  "--ifconfig-pool start-IP end-IP [netmask] : Set aside a pool of subnets\n"
  "                  to be dynamically allocated to connecting clients.\n"
  "--ifconfig-pool-linear : Use individual addresses rather than /30 subnets\n"
  "                  in tun mode.  Not compatible with Windows clients.\n"
  "--ifconfig-pool-persist file [seconds] : Persist/unpersist ifconfig-pool\n"
  "                  data to file, at seconds intervals (default=600).\n"
  "                  If seconds=0, file will be treated as read-only.\n"
  "--ifconfig-ipv6-pool base-IP/bits : set aside an IPv6 network block\n"
  "                  to be dynamically allocated to connecting clients.\n"
  "--ifconfig-push local remote-netmask : Push an ifconfig option to remote,\n"
  "                  overrides --ifconfig-pool dynamic allocation.\n"
  "                  Only valid in a client-specific config file.\n"
  "--ifconfig-ipv6-push local/bits remote : Push an ifconfig-ipv6 option to\n"
  "                  remote, overrides --ifconfig-ipv6-pool allocation.\n"
  "                  Only valid in a client-specific config file.\n"
  "--iroute network [netmask] : Route subnet to client.\n"
  "--iroute-ipv6 network/bits : Route IPv6 subnet to client.\n"
  "                  Sets up internal routes only.\n"
  "                  Only valid in a client-specific config file.\n"
  "--disable       : Client is disabled.\n"
  "                  Only valid in a client-specific config file.\n"
  "--client-cert-not-required : Don't require client certificate, client\n"
  "                  will authenticate using username/password.\n"
  "--username-as-common-name  : For auth-user-pass authentication, use\n"
  "                  the authenticated username as the common name,\n"
  "                  rather than the common name from the client cert.\n"
  "--auth-user-pass-verify cmd method: Query client for username/password and\n"
  "                  run script cmd to verify.  If method='via-env', pass\n"
  "                  user/pass via environment, if method='via-file', pass\n"
  "                  user/pass via temporary file.\n"
  "--opt-verify    : Clients that connect with options that are incompatible\n"
  "                  with those of the server will be disconnected.\n"
  "--auth-user-pass-optional : Allow connections by clients that don't\n"
  "                  specify a username/password.\n"
  "--no-name-remapping : Allow Common Name and X509 Subject to include\n"
  "                      any printable character.\n"
  "--client-to-client : Internally route client-to-client traffic.\n"
  "--duplicate-cn  : Allow multiple clients with the same common name to\n"
  "                  concurrently connect.\n"
  "--client-connect cmd : Run script cmd on client connection.\n"
  "--client-disconnect cmd : Run script cmd on client disconnection.\n"
  "--client-config-dir dir : Directory for custom client config files.\n"
  "--ccd-exclusive : Refuse connection unless custom client config is found.\n"
  "--tmp-dir dir   : Temporary directory, used for --client-connect return file and plugin communication.\n"
  "--hash-size r v : Set the size of the real address hash table to r and the\n"
  "                  virtual address table to v.\n"
  "--bcast-buffers n : Allocate n broadcast buffers.\n"
  "--tcp-queue-limit n : Maximum number of queued TCP output packets.\n"
  "--tcp-nodelay   : Macro that sets TCP_NODELAY socket flag on the server\n"
  "                  as well as pushes it to connecting clients.\n"
  "--learn-address cmd : Run script cmd to validate client virtual addresses.\n"
  "--connect-freq n s : Allow a maximum of n new connections per s seconds.\n"
  "--max-clients n : Allow a maximum of n simultaneously connected clients.\n"
  "--max-routes-per-client n : Allow a maximum of n internal routes per client.\n"
#if PORT_SHARE
  "--port-share host port [dir] : When run in TCP mode, proxy incoming HTTPS\n"
  "                  sessions to a web server at host:port.  dir specifies an\n"
  "                  optional directory to write origin IP:port data.\n"
#endif
#endif
  "\n"
  "Client options (when connecting to a multi-client server):\n"
  "--client         : Helper option to easily configure client mode.\n"
  "--auth-user-pass [up] : Authenticate with server using username/password.\n"
  "                  up is a file containing username/password on 2 lines,\n"
  "                  or omit to prompt from console.\n"
  "--pull           : Accept certain config file options from the peer as if they\n"
  "                  were part of the local config file.  Must be specified\n"
  "                  when connecting to a '--mode server' remote host.\n"
  "--auth-retry t  : How to handle auth failures.  Set t to\n"
  "                  none (default), interact, or nointeract.\n"
  "--server-poll-timeout n : when polling possible remote servers to connect to\n"
  "                  in a round-robin fashion, spend no more than n seconds\n"
  "                  waiting for a response before trying the next server.\n"
#endif
#ifdef ENABLE_OCC
  "--explicit-exit-notify [n] : On exit/restart, send exit signal to\n"
  "                  server/remote. n = # of retries, default=1.\n"
#endif
#ifdef USE_CRYPTO
  "\n"
  "Data Channel Encryption Options (must be compatible between peers):\n"
  "(These options are meaningful for both Static Key & TLS-mode)\n"
  "--secret f [d]  : Enable Static Key encryption mode (non-TLS).\n"
  "                  Use shared secret file f, generate with --genkey.\n"
  "                  The optional d parameter controls key directionality.\n"
  "                  If d is specified, use separate keys for each\n"
  "                  direction, set d=0 on one side of the connection,\n"
  "                  and d=1 on the other side.\n"
  "--auth alg      : Authenticate packets with HMAC using message\n"
  "                  digest algorithm alg (default=%s).\n"
  "                  (usually adds 16 or 20 bytes per packet)\n"
  "                  Set alg=none to disable authentication.\n"
  "--cipher alg    : Encrypt packets with cipher algorithm alg\n"
  "                  (default=%s).\n"
  "                  Set alg=none to disable encryption.\n"
  "--prng alg [nsl] : For PRNG, use digest algorithm alg, and\n"
  "                   nonce_secret_len=nsl.  Set alg=none to disable PRNG.\n"
#ifdef HAVE_EVP_CIPHER_CTX_SET_KEY_LENGTH
  "--keysize n     : Size of cipher key in bits (optional).\n"
  "                  If unspecified, defaults to cipher-specific default.\n"
#endif
  "--engine [name] : Enable OpenSSL hardware crypto engine functionality.\n"
  "--no-replay     : Disable replay protection.\n"
  "--mute-replay-warnings : Silence the output of replay warnings to log file.\n"
  "--replay-window n [t]  : Use a replay protection sliding window of size n\n"
  "                         and a time window of t seconds.\n"
  "                         Default n=%d t=%d\n"
  "--no-iv         : Disable cipher IV -- only allowed with CBC mode ciphers.\n"
  "--replay-persist file : Persist replay-protection state across sessions\n"
  "                  using file.\n"
  "--test-crypto   : Run a self-test of crypto features enabled.\n"
  "                  For debugging only.\n"
#ifdef USE_SSL
  "\n"
  "TLS Key Negotiation Options:\n"
  "(These options are meaningful only for TLS-mode)\n"
  "--tls-server    : Enable TLS and assume server role during TLS handshake.\n"
  "--tls-client    : Enable TLS and assume client role during TLS handshake.\n"
  "--key-method m  : Data channel key exchange method.  m should be a method\n"
  "                  number, such as 1 (default), 2, etc.\n"
  "--ca file       : Certificate authority file in .pem format containing\n"
  "                  root certificate.\n"
  "--capath dir    : A directory of trusted certificates (CAs"
#if OPENSSL_VERSION_NUMBER >= 0x00907000L
  " and CRLs).\n"
#else
  ").\n"
  "                  WARNING: no support of CRL available with this version.\n"
#endif
  "--dh file       : File containing Diffie Hellman parameters\n"
  "                  in .pem format (for --tls-server only).\n"
  "                  Use \"openssl dhparam -out dh1024.pem 1024\" to generate.\n"
  "--cert file     : Local certificate in .pem format -- must be signed\n"
  "                  by a Certificate Authority in --ca file.\n"
  "--extra-certs file : one or more PEM certs that complete the cert chain.\n"
  "--key file      : Local private key in .pem format.\n"
  "--pkcs12 file   : PKCS#12 file containing local private key, local certificate\n"
  "                  and optionally the root CA certificate.\n"
#ifdef ENABLE_X509ALTUSERNAME
  "--x509-username-field : Field used in x509 certificat to be username.\n"
  "                        Default is CN.\n"
#endif
  "--verify-hash   : Specify SHA1 fingerprint for level-1 cert.\n"
#ifdef WIN32
  "--cryptoapicert select-string : Load the certificate and private key from the\n"
  "                  Windows Certificate System Store.\n"
#endif
  "--tls-cipher l  : A list l of allowable TLS ciphers separated by : (optional).\n"
  "                : Use --show-tls to see a list of supported TLS ciphers.\n"
  "--tls-timeout n : Packet retransmit timeout on TLS control channel\n"
  "                  if no ACK from remote within n seconds (default=%d).\n"
  "--reneg-bytes n : Renegotiate data chan. key after n bytes sent and recvd.\n"
  "--reneg-pkts n  : Renegotiate data chan. key after n packets sent and recvd.\n"
  "--reneg-sec n   : Renegotiate data chan. key after n seconds (default=%d).\n"
  "--hand-window n : Data channel key exchange must finalize within n seconds\n"
  "                  of handshake initiation by any peer (default=%d).\n"
  "--tran-window n : Transition window -- old key can live this many seconds\n"
  "                  after new key renegotiation begins (default=%d).\n"
  "--single-session: Allow only one session (reset state on restart).\n"
  "--tls-exit      : Exit on TLS negotiation failure.\n"
  "--tls-auth f [d]: Add an additional layer of authentication on top of the TLS\n"
  "                  control channel to protect against DoS attacks.\n"
  "                  f (required) is a shared-secret passphrase file.\n"
  "                  The optional d parameter controls key directionality,\n"
  "                  see --secret option for more info.\n"
  "--askpass [file]: Get PEM password from controlling tty before we daemonize.\n"
  "--auth-nocache  : Don't cache --askpass or --auth-user-pass passwords.\n"
  "--crl-verify crl ['dir']: Check peer certificate against a CRL.\n"
  "--tls-verify cmd: Execute shell command cmd to verify the X509 name of a\n"
  "                  pending TLS connection that has otherwise passed all other\n"
  "                  tests of certification.  cmd should return 0 to allow\n"
  "                  TLS handshake to proceed, or 1 to fail.  (cmd is\n"
  "                  executed as 'cmd certificate_depth X509_NAME_oneline')\n"
  "--tls-export-cert [directory] : Get peer cert in PEM format and store it \n"
  "                  in an openvpn temporary file in [directory]. Peer cert is \n"
  "                  stored before tls-verify script execution and deleted after.\n"
  "--tls-remote x509name: Accept connections only from a host with X509 name\n"
  "                  x509name. The remote host must also pass all other tests\n"
  "                  of verification.\n"
  "--ns-cert-type t: Require that peer certificate was signed with an explicit\n"
  "                  nsCertType designation t = 'client' | 'server'.\n"
  "--x509-track x  : Save peer X509 attribute x in environment for use by\n"
  "                  plugins and management interface.\n"
#if OPENSSL_VERSION_NUMBER >= 0x00907000L
  "--remote-cert-ku v ... : Require that the peer certificate was signed with\n"
  "                  explicit key usage, you can specify more than one value.\n"
  "                  value should be given in hex format.\n"
  "--remote-cert-eku oid : Require that the peer certificate was signed with\n"
  "                  explicit extended key usage. Extended key usage can be encoded\n"
  "                  as an object identifier or OpenSSL string representation.\n"
  "--remote-cert-tls t: Require that peer certificate was signed with explicit\n"
  "                  key usage and extended key usage based on RFC3280 TLS rules.\n"
  "                  t = 'client' | 'server'.\n"
#endif				/* OPENSSL_VERSION_NUMBER */
#endif				/* USE_SSL */
#ifdef ENABLE_PKCS11
  "\n"
  "PKCS#11 Options:\n"
  "--pkcs11-providers provider ... : PKCS#11 provider to load.\n"
  "--pkcs11-protected-authentication [0|1] ... : Use PKCS#11 protected authentication\n"
  "                              path. Set for each provider.\n"
  "--pkcs11-private-mode hex ...   : PKCS#11 private key mode mask.\n"
  "                              0       : Try  to determind automatically (default).\n"
  "                              1       : Use Sign.\n"
  "                              2       : Use SignRecover.\n"
  "                              4       : Use Decrypt.\n"
  "                              8       : Use Unwrap.\n"
  "--pkcs11-cert-private [0|1] ... : Set if login should be performed before\n"
  "                                  certificate can be accessed. Set for each provider.\n"
  "--pkcs11-pin-cache seconds      : Number of seconds to cache PIN. The default is -1\n"
  "                                  cache until token is removed.\n"
  "--pkcs11-id-management          : Acquire identity from management interface.\n"
  "--pkcs11-id serialized-id 'id'  : Identity to use, get using standalone --show-pkcs11-ids\n"
#endif			/* ENABLE_PKCS11 */
 "\n"
  "SSL Library information:\n"
  "--show-ciphers  : Show cipher algorithms to use with --cipher option.\n"
  "--show-digests  : Show message digest algorithms to use with --auth option.\n"
  "--show-engines  : Show hardware crypto accelerator engines (if available).\n"
#ifdef USE_SSL
  "--show-tls      : Show all TLS ciphers (TLS used only as a control channel).\n"
#endif
#ifdef WIN32
  "\n"
  "Windows Specific:\n"
  "--win-sys path|'env' : Pathname of Windows system directory, C:\\WINDOWS by default.\n"
  "                       If specified as 'env', read the pathname from SystemRoot env var.\n"
  "--ip-win32 method : When using --ifconfig on Windows, set TAP-Win32 adapter\n"
  "                    IP address using method = manual, netsh, ipapi,\n"
  "                    dynamic, or adaptive (default = adaptive).\n"
  "                    Dynamic method allows two optional parameters:\n"
  "                    offset: DHCP server address offset (> -256 and < 256).\n"
  "                            If 0, use network address, if >0, take nth\n"
  "                            address forward from network address, if <0,\n"
  "                            take nth address backward from broadcast\n"
  "                            address.\n"
  "                            Default is 0.\n"
  "                    lease-time: Lease time in seconds.\n"
  "                                Default is one year.\n"
  "--route-method    : Which method to use for adding routes on Windows?\n"
  "                    adaptive (default) -- Try ipapi then fall back to exe.\n"
  "                    ipapi -- Use IP helper API.\n"
  "                    exe -- Call the route.exe shell command.\n"
  "--dhcp-option type [parm] : Set extended TAP-Win32 properties, must\n"
  "                    be used with --ip-win32 dynamic.  For options\n"
  "                    which allow multiple addresses,\n"
  "                    --dhcp-option must be repeated.\n"
  "                    DOMAIN name : Set DNS suffix\n"
  "                    DNS addr    : Set domain name server address(es)\n"
  "                    NTP         : Set NTP server address(es)\n"
  "                    NBDD        : Set NBDD server address(es)\n"
  "                    WINS addr   : Set WINS server address(es)\n"
  "                    NBT type    : Set NetBIOS over TCP/IP Node type\n"
  "                                  1: B, 2: P, 4: M, 8: H\n"
  "                    NBS id      : Set NetBIOS scope ID\n"
  "                    DISABLE-NBT : Disable Netbios-over-TCP/IP.\n"
  "--dhcp-renew       : Ask Windows to renew the TAP adapter lease on startup.\n"
  "--dhcp-pre-release : Ask Windows to release the previous TAP adapter lease on\n"
"                       startup.\n"
  "--dhcp-release     : Ask Windows to release the TAP adapter lease on shutdown.\n"
  "--register-dns  : Run net stop dnscache, net start dnscache, ipconfig /flushdns\n"
  "                  and ipconfig /registerdns on connection initiation.\n"
  "--tap-sleep n   : Sleep for n seconds after TAP adapter open before\n"
  "                  attempting to set adapter properties.\n"
  "--pause-exit         : When run from a console window, pause before exiting.\n"
  "--service ex [0|1]   : For use when " PACKAGE_NAME " is being instantiated by a\n"
  "                       service, and should not be used directly by end-users.\n"
  "                       ex is the name of an event object which, when\n"
  "                       signaled, will cause " PACKAGE_NAME " to exit.  A second\n"
  "                       optional parameter controls the initial state of ex.\n"
  "--show-net-up   : Show " PACKAGE_NAME "'s view of routing table and net adapter list\n"
  "                  after TAP adapter is up and routes have been added.\n"
  "Windows Standalone Options:\n"
  "\n"
  "--show-adapters : Show all TAP-Win32 adapters.\n"
  "--show-net      : Show " PACKAGE_NAME "'s view of routing table and net adapter list.\n"
  "--show-valid-subnets : Show valid subnets for --dev tun emulation.\n"
  "--allow-nonadmin [TAP-adapter] : Allow " PACKAGE_NAME " running without admin privileges\n"
  "                                 to access TAP adapter.\n"
#endif
  "\n"
  "Generate a random key (only for non-TLS static key encryption mode):\n"
  "--genkey        : Generate a random key to be used as a shared secret,\n"
  "                  for use with the --secret option.\n"
  "--secret file   : Write key to file.\n"
#endif				/* USE_CRYPTO */
#ifdef TUNSETPERSIST
  "\n"
  "Tun/tap config mode (available with linux 2.4+):\n"
  "--mktun         : Create a persistent tunnel.\n"
  "--rmtun         : Remove a persistent tunnel.\n"
  "--dev tunX|tapX : tun/tap device\n"
  "--dev-type dt   : Device type.  See tunnel options above for details.\n"
  "--user user     : User to set privilege to.\n"
  "--group group   : Group to set privilege to.\n"
#endif
#ifdef ENABLE_PKCS11
  "\n"
  "PKCS#11 standalone options:\n"
  "--show-pkcs11-ids provider [cert_private] : Show PKCS#11 available ids.\n" 
  "                                            --verb option can be added *BEFORE* this.\n"
#endif				/* ENABLE_PKCS11 */
 ;

#endif /* !ENABLE_SMALL */

/*
 * This is where the options defaults go.
 * Any option not explicitly set here
 * will be set to 0.
 */
void
init_options (struct options *o, const bool init_gc)
{
  CLEAR (*o);
  if (init_gc)
    {
      gc_init (&o->gc);
      o->gc_owned = true;
    }
  o->mode = MODE_POINT_TO_POINT;
  o->topology = TOP_NET30;
  o->ce.proto = PROTO_UDPv4;
  o->ce.connect_retry_seconds = 5;
  o->ce.connect_timeout = 10;
  o->ce.connect_retry_max = 0;
  o->ce.local_port = o->ce.remote_port = OPENVPN_PORT;
  o->verbosity = 1;
  o->status_file_update_freq = 60;
  o->status_file_version = 1;
  o->ce.bind_local = true;
  o->tun_mtu = TUN_MTU_DEFAULT;
  o->link_mtu = LINK_MTU_DEFAULT;
  o->mtu_discover_type = -1;
  o->mssfix = MSSFIX_DEFAULT;
  o->route_delay_window = 30;
  o->max_routes = MAX_ROUTES_DEFAULT;
  o->resolve_retry_seconds = RESOLV_RETRY_INFINITE;
  o->proto_force = -1;
#ifdef ENABLE_OCC
  o->occ = true;
#endif
#ifdef ENABLE_MANAGEMENT
  o->management_log_history_cache = 250;
  o->management_echo_buffer_size = 100;
  o->management_state_buffer_size = 100;
#endif
#ifdef TUNSETPERSIST
  o->persist_mode = 1;
#endif
#ifndef WIN32
  o->rcvbuf = 65536;
  o->sndbuf = 65536;
#endif
#ifdef TARGET_LINUX
  o->tuntap_options.txqueuelen = 100;
#endif
#ifdef WIN32
#if 0
  o->tuntap_options.ip_win32_type = IPW32_SET_ADAPTIVE;
#else
  o->tuntap_options.ip_win32_type = IPW32_SET_DHCP_MASQ;
#endif
  o->tuntap_options.dhcp_lease_time = 31536000; /* one year */
  o->tuntap_options.dhcp_masq_offset = 0;       /* use network address as internal DHCP server address */
  o->route_method = ROUTE_METHOD_ADAPTIVE;
#endif
#if P2MP_SERVER
  o->real_hash_size = 256;
  o->virtual_hash_size = 256;
  o->n_bcast_buf = 256;
  o->tcp_queue_limit = 64;
  o->max_clients = 1024;
  o->max_routes_per_client = 256;
  o->ifconfig_pool_persist_refresh_freq = 600;
#endif
#if P2MP
  o->scheduled_exit_interval = 5;
  o->server_poll_timeout = 0;
#endif
#ifdef USE_CRYPTO
  o->ciphername = "BF-CBC";
  o->ciphername_defined = true;
  o->authname = "SHA1";
  o->authname_defined = true;
  o->prng_hash = "SHA1";
  o->prng_nonce_secret_len = 16;
  o->replay = true;
  o->replay_window = DEFAULT_SEQ_BACKTRACK;
  o->replay_time = DEFAULT_TIME_BACKTRACK;
  o->use_iv = true;
  o->key_direction = KEY_DIRECTION_BIDIRECTIONAL;
#ifdef USE_SSL
  o->key_method = 2;
  o->tls_timeout = 2;
  o->renegotiate_seconds = 3600;
  o->handshake_window = 60;
  o->transition_window = 3600;
#ifdef ENABLE_X509ALTUSERNAME
  o->x509_username_field = X509_USERNAME_FIELD_DEFAULT;
#endif
#endif /* USE_SSL */
#endif /* USE_CRYPTO */
#ifdef ENABLE_PKCS11
  o->pkcs11_pin_cache_period = -1;
#endif			/* ENABLE_PKCS11 */

  /* Set default --tmp-dir */
#ifdef WIN32
  /* On Windows, find temp dir via enviroment variables */
  o->tmp_dir = win_get_tempdir();
#else
  /* Non-windows platforms use $TMPDIR, and if not set, default to '/tmp' */
  o->tmp_dir = getenv("TMPDIR");
  if( !o->tmp_dir ) {
          o->tmp_dir = "/tmp";
  }
#endif /* WIN32 */
}

void
uninit_options (struct options *o)
{
  if (o->gc_owned)
    {
      gc_free (&o->gc);
    }
}

#ifdef ENABLE_DEBUG

#define SHOW_PARM(name, value, format) msg(D_SHOW_PARMS, "  " #name " = " format, (value))
#define SHOW_STR(var)       SHOW_PARM(var, (o->var ? o->var : "[UNDEF]"), "'%s'")
#define SHOW_INT(var)       SHOW_PARM(var, o->var, "%d")
#define SHOW_UINT(var)      SHOW_PARM(var, o->var, "%u")
#define SHOW_UNSIGNED(var)  SHOW_PARM(var, o->var, "0x%08x")
#define SHOW_BOOL(var)      SHOW_PARM(var, (o->var ? "ENABLED" : "DISABLED"), "%s");

#endif

void
setenv_connection_entry (struct env_set *es,
			 const struct connection_entry *e,
			 const int i)
{
  setenv_str_i (es, "proto", proto2ascii (e->proto, false), i);
  setenv_str_i (es, "local", e->local, i);
  setenv_int_i (es, "local_port", e->local_port, i);
  setenv_str_i (es, "remote", e->remote, i);
  setenv_int_i (es, "remote_port", e->remote_port, i);

#ifdef ENABLE_HTTP_PROXY
  if (e->http_proxy_options)
    {
      setenv_str_i (es, "http_proxy_server", e->http_proxy_options->server, i);
      setenv_int_i (es, "http_proxy_port", e->http_proxy_options->port, i);
    }
#endif
#ifdef ENABLE_SOCKS
  if (e->socks_proxy_server)
    {
      setenv_str_i (es, "socks_proxy_server", e->socks_proxy_server, i);
      setenv_int_i (es, "socks_proxy_port", e->socks_proxy_port, i);
    }
#endif
}

void
setenv_settings (struct env_set *es, const struct options *o)
{
  setenv_str (es, "config", o->config);
  setenv_int (es, "verb", o->verbosity);
  setenv_int (es, "daemon", o->daemon);
  setenv_int (es, "daemon_log_redirect", o->log);
  setenv_unsigned (es, "daemon_start_time", time(NULL));
  setenv_int (es, "daemon_pid", openvpn_getpid());

#ifdef ENABLE_CONNECTION
  if (o->connection_list)
    {
      int i;
      for (i = 0; i < o->connection_list->len; ++i)
	setenv_connection_entry (es, o->connection_list->array[i], i+1);
    }
  else
#endif
    setenv_connection_entry (es, &o->ce, 1);
}

static in_addr_t
get_ip_addr (const char *ip_string, int msglevel, bool *error)
{
  unsigned int flags = GETADDR_HOST_ORDER;
  bool succeeded = false;
  in_addr_t ret;

  if (msglevel & M_FATAL)
    flags |= GETADDR_FATAL;

  ret = getaddr (flags, ip_string, 0, &succeeded, NULL);
  if (!succeeded && error)
    *error = true;
  return ret;
}

/* helper: parse a text string containing an IPv6 address + netbits
 * in "standard format" (2001:dba::/32)
 * "/nn" is optional, default to /64 if missing
 *
 * return true if parsing succeeded, modify *network and *netbits
 * return address part without "/nn" in *printable_ipv6 (if != NULL)
 */
bool
get_ipv6_addr( const char * prefix_str, struct in6_addr *network,
	       unsigned int * netbits, char ** printable_ipv6, int msglevel )
{
    int rc;
    char * sep, * endp;
    int bits;
    struct in6_addr t_network;

    sep = strchr( prefix_str, '/' );
    if ( sep == NULL )
      {
 	bits = 64;
      }
    else
      {
	bits = strtol( sep+1, &endp, 10 );
	if ( *endp != '\0' || bits < 0 || bits > 128 )
	  {
	    msg (msglevel, "IPv6 prefix '%s': invalid '/bits' spec", prefix_str);
	    return false;
	  }
      }

    /* temporary replace '/' in caller-provided string with '\0', otherwise
     * inet_pton() will refuse prefix string
     * (alternative would be to strncpy() the prefix to temporary buffer)
     */

    if ( sep != NULL ) *sep = '\0';

    rc = inet_pton( AF_INET6, prefix_str, &t_network );

    if ( rc == 1 && printable_ipv6 != NULL )
      {
	*printable_ipv6 = string_alloc( prefix_str, NULL );
      }

    if ( sep != NULL ) *sep = '/';

    if ( rc != 1 )
      {
	msg (msglevel, "IPv6 prefix '%s': invalid IPv6 address", prefix_str);
	return false;
      }

    if ( netbits != NULL )
      {
	*netbits = bits;
      }
    if ( network != NULL )
      {
	*network = t_network;
      }
    return true;		/* parsing OK, values set */
}

static bool ipv6_addr_safe_hexplusbits( const char * ipv6_prefix_spec )
{
    struct in6_addr t_addr;
    unsigned int t_bits;

    return get_ipv6_addr( ipv6_prefix_spec, &t_addr, &t_bits, NULL, M_WARN );
}

static char *
string_substitute (const char *src, int from, int to, struct gc_arena *gc)
{
  char *ret = (char *) gc_malloc (strlen (src) + 1, true, gc);
  char *dest = ret;
  char c;

  do
    {
      c = *src++;
      if (c == from)
	c = to;
      *dest++ = c;
    }
  while (c);
  return ret;
}

bool
is_persist_option (const struct options *o)
{
  return o->persist_tun
      || o->persist_key
      || o->persist_local_ip
      || o->persist_remote_ip
    ;
}

bool
is_stateful_restart (const struct options *o)
{
  return is_persist_option (o) || connection_list_defined (o);
}

#ifdef USE_SSL
static uint8_t *
parse_hash_fingerprint(const char *str, int nbytes, int msglevel, struct gc_arena *gc)
{
  int i;
  const char *cp = str;
  uint8_t *ret = (uint8_t *) gc_malloc (nbytes, true, gc);
  char term = 1;
  int byte;
  char bs[3];

  for (i = 0; i < nbytes; ++i)
    {
      if (strlen(cp) < 2)
	msg (msglevel, "format error in hash fingerprint: %s", str);
      bs[0] = *cp++;
      bs[1] = *cp++;
      bs[2] = 0;
      byte = 0;
      if (sscanf(bs, "%x", &byte) != 1)
	msg (msglevel, "format error in hash fingerprint hex byte: %s", str);
      ret[i] = (uint8_t)byte;
      term = *cp++;
      if (term != ':' && term != 0)
	msg (msglevel, "format error in hash fingerprint delimiter: %s", str);
      if (term == 0)
	break;
    }
  if (term != 0 || i != nbytes-1)
    msg (msglevel, "hash fingerprint is different length than expected (%d bytes): %s", nbytes, str);
  return ret;
}
#endif

#ifdef WIN32

#ifdef ENABLE_DEBUG

static void
show_dhcp_option_addrs (const char *name, const in_addr_t *array, int len)
{
  struct gc_arena gc = gc_new ();
  int i;
  for (i = 0; i < len; ++i)
    {
      msg (D_SHOW_PARMS, "  %s[%d] = %s",
	   name,
	   i,
	   print_in_addr_t (array[i], 0, &gc));
    }
  gc_free (&gc);
}

static void
show_tuntap_options (const struct tuntap_options *o)
{
  SHOW_BOOL (ip_win32_defined);
  SHOW_INT (ip_win32_type);
  SHOW_INT (dhcp_masq_offset);
  SHOW_INT (dhcp_lease_time);
  SHOW_INT (tap_sleep);
  SHOW_BOOL (dhcp_options);
  SHOW_BOOL (dhcp_renew);
  SHOW_BOOL (dhcp_pre_release);
  SHOW_BOOL (dhcp_release);
  SHOW_STR (domain);
  SHOW_STR (netbios_scope);
  SHOW_INT (netbios_node_type);
  SHOW_BOOL (disable_nbt);

  show_dhcp_option_addrs ("DNS", o->dns, o->dns_len);
  show_dhcp_option_addrs ("WINS", o->wins, o->wins_len);
  show_dhcp_option_addrs ("NTP", o->ntp, o->ntp_len);
  show_dhcp_option_addrs ("NBDD", o->nbdd, o->nbdd_len);
}

#endif

static void
dhcp_option_address_parse (const char *name, const char *parm, in_addr_t *array, int *len, int msglevel)
{
  if (*len >= N_DHCP_ADDR)
    {
      msg (msglevel, "--dhcp-option %s: maximum of %d %s servers can be specified",
	   name,
	   N_DHCP_ADDR,
	   name);
    }
  else
    {
      if (ip_addr_dotted_quad_safe (parm)) /* FQDN -- IP address only */
	{
	  bool error = false;
	  const in_addr_t addr = get_ip_addr (parm, msglevel, &error);
	  if (!error)
	    array[(*len)++] = addr;
	}
      else
	{
	  msg (msglevel, "dhcp-option parameter %s '%s' must be an IP address", name, parm);
	}
    }
}

#endif

#if P2MP

#ifdef ENABLE_DEBUG

static void
show_p2mp_parms (const struct options *o)
{
  struct gc_arena gc = gc_new ();

#if P2MP_SERVER
  msg (D_SHOW_PARMS, "  server_network = %s", print_in_addr_t (o->server_network, 0, &gc));
  msg (D_SHOW_PARMS, "  server_netmask = %s", print_in_addr_t (o->server_netmask, 0, &gc));
  msg (D_SHOW_PARMS, "  server_network_ipv6 = %s", print_in6_addr (o->server_network_ipv6, 0, &gc) );
  SHOW_INT (server_netbits_ipv6);
  msg (D_SHOW_PARMS, "  server_bridge_ip = %s", print_in_addr_t (o->server_bridge_ip, 0, &gc));
  msg (D_SHOW_PARMS, "  server_bridge_netmask = %s", print_in_addr_t (o->server_bridge_netmask, 0, &gc));
  msg (D_SHOW_PARMS, "  server_bridge_pool_start = %s", print_in_addr_t (o->server_bridge_pool_start, 0, &gc));
  msg (D_SHOW_PARMS, "  server_bridge_pool_end = %s", print_in_addr_t (o->server_bridge_pool_end, 0, &gc));
  if (o->push_list.head)
    {
      const struct push_entry *e = o->push_list.head;
      while (e)
	{
	  if (e->enable)
	    msg (D_SHOW_PARMS, "  push_entry = '%s'", e->option);
	  e = e->next;
	}
    }
  SHOW_BOOL (ifconfig_pool_defined);
  msg (D_SHOW_PARMS, "  ifconfig_pool_start = %s", print_in_addr_t (o->ifconfig_pool_start, 0, &gc));
  msg (D_SHOW_PARMS, "  ifconfig_pool_end = %s", print_in_addr_t (o->ifconfig_pool_end, 0, &gc));
  msg (D_SHOW_PARMS, "  ifconfig_pool_netmask = %s", print_in_addr_t (o->ifconfig_pool_netmask, 0, &gc));
  SHOW_STR (ifconfig_pool_persist_filename);
  SHOW_INT (ifconfig_pool_persist_refresh_freq);
  SHOW_BOOL (ifconfig_ipv6_pool_defined);
  msg (D_SHOW_PARMS, "  ifconfig_ipv6_pool_base = %s", print_in6_addr (o->ifconfig_ipv6_pool_base, 0, &gc));
  SHOW_INT (ifconfig_ipv6_pool_netbits);
  SHOW_INT (n_bcast_buf);
  SHOW_INT (tcp_queue_limit);
  SHOW_INT (real_hash_size);
  SHOW_INT (virtual_hash_size);
  SHOW_STR (client_connect_script);
  SHOW_STR (learn_address_script);
  SHOW_STR (client_disconnect_script);
  SHOW_STR (client_config_dir);
  SHOW_BOOL (ccd_exclusive);
  SHOW_STR (tmp_dir);
  SHOW_BOOL (push_ifconfig_defined);
  msg (D_SHOW_PARMS, "  push_ifconfig_local = %s", print_in_addr_t (o->push_ifconfig_local, 0, &gc));
  msg (D_SHOW_PARMS, "  push_ifconfig_remote_netmask = %s", print_in_addr_t (o->push_ifconfig_remote_netmask, 0, &gc));
  SHOW_BOOL (push_ifconfig_ipv6_defined);
  msg (D_SHOW_PARMS, "  push_ifconfig_ipv6_local = %s/%d", print_in6_addr (o->push_ifconfig_ipv6_local, 0, &gc), o->push_ifconfig_ipv6_netbits );
  msg (D_SHOW_PARMS, "  push_ifconfig_ipv6_remote = %s", print_in6_addr (o->push_ifconfig_ipv6_remote, 0, &gc));
  SHOW_BOOL (enable_c2c);
  SHOW_BOOL (duplicate_cn);
  SHOW_INT (cf_max);
  SHOW_INT (cf_per);
  SHOW_INT (max_clients);
  SHOW_INT (max_routes_per_client);
  SHOW_STR (auth_user_pass_verify_script);
  SHOW_BOOL (auth_user_pass_verify_script_via_file);
#if PORT_SHARE
  SHOW_STR (port_share_host);
  SHOW_INT (port_share_port);
#endif
#endif /* P2MP_SERVER */

  SHOW_BOOL (client);
  SHOW_BOOL (pull);
  SHOW_STR (auth_user_pass_file);

  gc_free (&gc);
}

#endif /* ENABLE_DEBUG */

#if P2MP_SERVER

static void
option_iroute (struct options *o,
	       const char *network_str,
	       const char *netmask_str,
	       int msglevel)
{
  struct iroute *ir;

  ALLOC_OBJ_GC (ir, struct iroute, &o->gc);
  ir->network = getaddr (GETADDR_HOST_ORDER, network_str, 0, NULL, NULL);
  ir->netbits = -1;

  if (netmask_str)
    {
      const in_addr_t netmask = getaddr (GETADDR_HOST_ORDER, netmask_str, 0, NULL, NULL);
      if (!netmask_to_netbits (ir->network, netmask, &ir->netbits))
	{
	  msg (msglevel, "in --iroute %s %s : Bad network/subnet specification",
	       network_str,
	       netmask_str);
	  return;
	}
    }

  ir->next = o->iroutes;
  o->iroutes = ir;
}

static void
option_iroute_ipv6 (struct options *o,
	       const char *prefix_str,
	       int msglevel)
{
  struct iroute_ipv6 *ir;

  ALLOC_OBJ_GC (ir, struct iroute_ipv6, &o->gc);

  if ( get_ipv6_addr (prefix_str, &ir->network, &ir->netbits, NULL, msglevel ) < 0 )
    {
      msg (msglevel, "in --iroute-ipv6 %s: Bad IPv6 prefix specification",
	   prefix_str);
      return;
    }

  ir->next = o->iroutes_ipv6;
  o->iroutes_ipv6 = ir;
}
#endif /* P2MP_SERVER */
#endif /* P2MP */

#if defined(ENABLE_HTTP_PROXY) && defined(ENABLE_DEBUG)
static void
show_http_proxy_options (const struct http_proxy_options *o)
{
  msg (D_SHOW_PARMS, "BEGIN http_proxy");
  SHOW_STR (server);
  SHOW_INT (port);
  SHOW_STR (auth_method_string);
  SHOW_STR (auth_file);
  SHOW_BOOL (retry);
  SHOW_INT (timeout);
  SHOW_STR (http_version);
  SHOW_STR (user_agent);
  msg (D_SHOW_PARMS, "END http_proxy");
}
#endif

void
options_detach (struct options *o)
{
  gc_detach (&o->gc);
  o->routes = NULL;
#ifdef ENABLE_CLIENT_NAT
  o->client_nat = NULL;
#endif
#if P2MP_SERVER
  clone_push_list(o);
#endif
}

void
rol_check_alloc (struct options *options)
{
  if (!options->routes)
    options->routes = new_route_option_list (options->max_routes, &options->gc);
}

void
rol6_check_alloc (struct options *options)
{
  if (!options->routes_ipv6)
    options->routes_ipv6 = new_route_ipv6_option_list (options->max_routes, &options->gc);
}

#ifdef ENABLE_CLIENT_NAT
static void
cnol_check_alloc (struct options *options)
{
  if (!options->client_nat)
    options->client_nat = new_client_nat_list (&options->gc);
}
#endif

#ifdef ENABLE_DEBUG
static void
show_connection_entry (const struct connection_entry *o)
{
  msg (D_SHOW_PARMS, "  proto = %s", proto2ascii (o->proto, false));
  SHOW_STR (local);
  SHOW_INT (local_port);
  SHOW_STR (remote);
  SHOW_INT (remote_port);
  SHOW_BOOL (remote_float);
  SHOW_BOOL (bind_defined);
  SHOW_BOOL (bind_local);
  SHOW_INT (connect_retry_seconds);
  SHOW_INT (connect_timeout);
  SHOW_INT (connect_retry_max);

#ifdef ENABLE_HTTP_PROXY
  if (o->http_proxy_options)
    show_http_proxy_options (o->http_proxy_options);
#endif
#ifdef ENABLE_SOCKS
  SHOW_STR (socks_proxy_server);
  SHOW_INT (socks_proxy_port);
  SHOW_BOOL (socks_proxy_retry);
#endif
}

static void
show_connection_entries (const struct options *o)
{
  msg (D_SHOW_PARMS, "Connection profiles [default]:");
  show_connection_entry (&o->ce);
#ifdef ENABLE_CONNECTION
 if (o->connection_list)
   {
     const struct connection_list *l = o->connection_list;
     int i;
     for (i = 0; i < l->len; ++i)
       {
	 msg (D_SHOW_PARMS, "Connection profiles [%d]:", i);
	 show_connection_entry (l->array[i]);
       }
   }
#endif
  msg (D_SHOW_PARMS, "Connection profiles END");
}

#endif

void
show_settings (const struct options *o)
{
#ifdef ENABLE_DEBUG
  msg (D_SHOW_PARMS, "Current Parameter Settings:");

  SHOW_STR (config);
  
  SHOW_INT (mode);

#ifdef TUNSETPERSIST
  SHOW_BOOL (persist_config);
  SHOW_INT (persist_mode);
#endif

#ifdef USE_CRYPTO
  SHOW_BOOL (show_ciphers);
  SHOW_BOOL (show_digests);
  SHOW_BOOL (show_engines);
  SHOW_BOOL (genkey);
#ifdef USE_SSL
  SHOW_STR (key_pass_file);
  SHOW_BOOL (show_tls_ciphers);
#endif
#endif

  show_connection_entries (o);

  SHOW_BOOL (remote_random);

  SHOW_STR (ipchange);
  SHOW_STR (dev);
  SHOW_STR (dev_type);
  SHOW_STR (dev_node);
  SHOW_STR (lladdr);
  SHOW_INT (topology);
  SHOW_BOOL (tun_ipv6);
  SHOW_STR (ifconfig_local);
  SHOW_STR (ifconfig_remote_netmask);
  SHOW_BOOL (ifconfig_noexec);
  SHOW_BOOL (ifconfig_nowarn);
  SHOW_STR (ifconfig_ipv6_local);
  SHOW_INT (ifconfig_ipv6_netbits);
  SHOW_STR (ifconfig_ipv6_remote);

#ifdef HAVE_GETTIMEOFDAY
  SHOW_INT (shaper);
#endif
  SHOW_INT (tun_mtu);
  SHOW_BOOL (tun_mtu_defined);
  SHOW_INT (link_mtu);
  SHOW_BOOL (link_mtu_defined);
  SHOW_INT (tun_mtu_extra);
  SHOW_BOOL (tun_mtu_extra_defined);

#ifdef ENABLE_FRAGMENT
  SHOW_INT (fragment);
#endif

  SHOW_INT (mtu_discover_type);

#ifdef ENABLE_OCC
  SHOW_INT (mtu_test);
#endif

  SHOW_BOOL (mlock);

  SHOW_INT (keepalive_ping);
  SHOW_INT (keepalive_timeout);
  SHOW_INT (inactivity_timeout);
  SHOW_INT (ping_send_timeout);
  SHOW_INT (ping_rec_timeout);
  SHOW_INT (ping_rec_timeout_action);
  SHOW_BOOL (ping_timer_remote);
  SHOW_INT (remap_sigusr1);
#ifdef ENABLE_OCC
  SHOW_INT (explicit_exit_notification);
#endif
  SHOW_BOOL (persist_tun);
  SHOW_BOOL (persist_local_ip);
  SHOW_BOOL (persist_remote_ip);
  SHOW_BOOL (persist_key);

  SHOW_INT (mssfix);
  
#if PASSTOS_CAPABILITY
  SHOW_BOOL (passtos);
#endif

  SHOW_INT (resolve_retry_seconds);

  SHOW_STR (username);
  SHOW_STR (groupname);
  SHOW_STR (chroot_dir);
  SHOW_STR (cd_dir);
#ifdef HAVE_SETCON
  SHOW_STR (selinux_context);
#endif
  SHOW_STR (writepid);
  SHOW_STR (up_script);
  SHOW_STR (down_script);
  SHOW_BOOL (down_pre);
  SHOW_BOOL (up_restart);
  SHOW_BOOL (up_delay);
  SHOW_BOOL (daemon);
  SHOW_INT (inetd);
  SHOW_BOOL (log);
  SHOW_BOOL (suppress_timestamps);
  SHOW_INT (nice);
  SHOW_INT (verbosity);
  SHOW_INT (mute);
#ifdef ENABLE_DEBUG
  SHOW_INT (gremlin);
#endif
  SHOW_STR (status_file);
  SHOW_INT (status_file_version);
  SHOW_INT (status_file_update_freq);

#ifdef ENABLE_OCC
  SHOW_BOOL (occ);
#endif
  SHOW_INT (rcvbuf);
  SHOW_INT (sndbuf);
  SHOW_INT (sockflags);

  SHOW_BOOL (fast_io);

#ifdef USE_LZO
  SHOW_INT (lzo);
#endif

  SHOW_STR (route_script);
  SHOW_STR (route_default_gateway);
  SHOW_INT (route_default_metric);
  SHOW_BOOL (route_noexec);
  SHOW_INT (route_delay);
  SHOW_INT (route_delay_window);
  SHOW_BOOL (route_delay_defined);
  SHOW_BOOL (route_nopull);
  SHOW_BOOL (route_gateway_via_dhcp);
  SHOW_INT (max_routes);
  SHOW_BOOL (allow_pull_fqdn);
  if (o->routes)
    print_route_options (o->routes, D_SHOW_PARMS);
  
#ifdef ENABLE_CLIENT_NAT
  if (o->client_nat)
    print_client_nat_list(o->client_nat, D_SHOW_PARMS);
#endif

#ifdef ENABLE_MANAGEMENT
  SHOW_STR (management_addr);
  SHOW_INT (management_port);
  SHOW_STR (management_user_pass);
  SHOW_INT (management_log_history_cache);
  SHOW_INT (management_echo_buffer_size);
  SHOW_STR (management_write_peer_info_file);
  SHOW_STR (management_client_user);
  SHOW_STR (management_client_group);
  SHOW_INT (management_flags);
#endif
#ifdef ENABLE_PLUGIN
  if (o->plugin_list)
    plugin_option_list_print (o->plugin_list, D_SHOW_PARMS);
#endif

#ifdef USE_CRYPTO
  SHOW_STR (shared_secret_file);
  SHOW_INT (key_direction);
  SHOW_BOOL (ciphername_defined);
  SHOW_STR (ciphername);
  SHOW_BOOL (authname_defined);
  SHOW_STR (authname);
  SHOW_STR (prng_hash);
  SHOW_INT (prng_nonce_secret_len);
  SHOW_INT (keysize);
  SHOW_BOOL (engine);
  SHOW_BOOL (replay);
  SHOW_BOOL (mute_replay_warnings);
  SHOW_INT (replay_window);
  SHOW_INT (replay_time);
  SHOW_STR (packet_id_file);
  SHOW_BOOL (use_iv);
  SHOW_BOOL (test_crypto);

#ifdef USE_SSL
  SHOW_BOOL (tls_server);
  SHOW_BOOL (tls_client);
  SHOW_INT (key_method);
  SHOW_STR (ca_file);
  SHOW_STR (ca_path);
  SHOW_STR (dh_file);
  SHOW_STR (cert_file);
  SHOW_STR (priv_key_file);
  SHOW_STR (pkcs12_file);
#ifdef WIN32
  SHOW_STR (cryptoapi_cert);
#endif
  SHOW_STR (cipher_list);
  SHOW_STR (tls_verify);
  SHOW_STR (tls_export_cert);
  SHOW_STR (tls_remote);
  SHOW_STR (crl_file);
  SHOW_INT (ns_cert_type);
  {
    int i;
    for (i=0;i<MAX_PARMS;i++)
      SHOW_INT (remote_cert_ku[i]);
  }
  SHOW_STR (remote_cert_eku);
  SHOW_INT (ssl_flags);

  SHOW_INT (tls_timeout);

  SHOW_INT (renegotiate_bytes);
  SHOW_INT (renegotiate_packets);
  SHOW_INT (renegotiate_seconds);

  SHOW_INT (handshake_window);
  SHOW_INT (transition_window);

  SHOW_BOOL (single_session);
#ifdef ENABLE_PUSH_PEER_INFO
  SHOW_BOOL (push_peer_info);
#endif
  SHOW_BOOL (tls_exit);

  SHOW_STR (tls_auth_file);
#endif
#endif

#ifdef ENABLE_PKCS11
  {
    int i;
    for (i=0;i<MAX_PARMS && o->pkcs11_providers[i] != NULL;i++)
      SHOW_PARM (pkcs11_providers, o->pkcs11_providers[i], "%s");
  }
  {
    int i;
    for (i=0;i<MAX_PARMS;i++)
      SHOW_PARM (pkcs11_protected_authentication, o->pkcs11_protected_authentication[i] ? "ENABLED" : "DISABLED", "%s");
  }
  {
    int i;
    for (i=0;i<MAX_PARMS;i++)
      SHOW_PARM (pkcs11_private_mode, o->pkcs11_private_mode[i], "%08x");
  }
  {
    int i;
    for (i=0;i<MAX_PARMS;i++)
      SHOW_PARM (pkcs11_cert_private, o->pkcs11_cert_private[i] ? "ENABLED" : "DISABLED", "%s");
  }
  SHOW_INT (pkcs11_pin_cache_period);
  SHOW_STR (pkcs11_id);
  SHOW_BOOL (pkcs11_id_management);
#endif			/* ENABLE_PKCS11 */

#if P2MP
  show_p2mp_parms (o);
#endif

#ifdef WIN32
  SHOW_BOOL (show_net_up);
  SHOW_INT (route_method);
  show_tuntap_options (&o->tuntap_options);
#endif
#endif
}

#undef SHOW_PARM
#undef SHOW_STR
#undef SHOW_INT
#undef SHOW_BOOL

#ifdef ENABLE_HTTP_PROXY

struct http_proxy_options *
init_http_options_if_undefined (struct options *o)
{
  if (!o->ce.http_proxy_options)
    {
      ALLOC_OBJ_CLEAR_GC (o->ce.http_proxy_options, struct http_proxy_options, &o->gc);
      /* http proxy defaults */
      o->ce.http_proxy_options->timeout = 5;
      o->ce.http_proxy_options->http_version = "1.0";
    }
  return o->ce.http_proxy_options;
}

#endif

#if HTTP_PROXY_FALLBACK

static struct http_proxy_options *
parse_http_proxy_override (const char *server,
			   const char *port,
			   const char *flags,
			   const int msglevel,
			   struct gc_arena *gc)
{
  if (server && port)
    {
      struct http_proxy_options *ho;
      const int int_port = atoi(port);

      if (!legal_ipv4_port (int_port))
	{
	  msg (msglevel, "Bad http-proxy port number: %s", port);
	  return NULL;
	}

      ALLOC_OBJ_CLEAR_GC (ho, struct http_proxy_options, gc);
      ho->server = string_alloc(server, gc);
      ho->port = int_port;
      ho->retry = true;
      ho->timeout = 5;
      if (flags && !strcmp(flags, "nct"))
	ho->auth_retry = PAR_NCT;
      else
	ho->auth_retry = PAR_ALL;
      ho->http_version = "1.0";
      ho->user_agent = "OpenVPN-Autoproxy/1.0";
      return ho;
    }
  else
    return NULL;
}

struct http_proxy_options *
parse_http_proxy_fallback (struct context *c,
			   const char *server,
			   const char *port,
			   const char *flags,
			   const int msglevel)
{
  struct gc_arena gc = gc_new ();
  struct http_proxy_options *ret = NULL;
  struct http_proxy_options *hp = parse_http_proxy_override(server, port, flags, msglevel, &gc);
  if (hp)
    {
      struct hpo_store *hpos = c->options.hpo_store;
      if (!hpos)
	{
	  ALLOC_OBJ_CLEAR_GC (hpos, struct hpo_store, &c->options.gc);
	  c->options.hpo_store = hpos;
	}
      hpos->hpo = *hp;
      hpos->hpo.server = hpos->server;
      strncpynt(hpos->server, hp->server, sizeof(hpos->server));
      ret = &hpos->hpo;
    }
  gc_free (&gc);
  return ret;
}

static void
http_proxy_warn(const char *name)
{
  msg (M_WARN, "Note: option %s ignored because no TCP-based connection profiles are defined", name);
}

void
options_postprocess_http_proxy_fallback (struct options *o)
{
  struct connection_list *l = o->connection_list;
  if (l)
    {
      int i;
      for (i = 0; i < l->len; ++i)
	{
	  struct connection_entry *ce = l->array[i];
	  if (ce->proto == PROTO_TCPv4_CLIENT || ce->proto == PROTO_TCPv4)
	    {
	      if (l->len < CONNECTION_LIST_SIZE)
		{
		  struct connection_entry *newce;
		  ALLOC_OBJ_GC (newce, struct connection_entry, &o->gc);
		  *newce = *ce;
		  newce->flags |= CE_HTTP_PROXY_FALLBACK;
		  newce->http_proxy_options = NULL;
		  newce->ce_http_proxy_fallback_timestamp = 0;
		  l->array[l->len++] = newce;
		}
	      return;
	    }
	}
    }
  http_proxy_warn("http-proxy-fallback");
}

void
options_postprocess_http_proxy_override (struct options *o)
{
  const struct connection_list *l = o->connection_list;
   if (l)
    {
      int i;
      bool succeed = false;
      for (i = 0; i < l->len; ++i)
	{
	  struct connection_entry *ce = l->array[i];
	  if (ce->proto == PROTO_TCPv4_CLIENT || ce->proto == PROTO_TCPv4)
	    {
	      ce->http_proxy_options = o->http_proxy_override;
	      succeed = true;
	    }
	}
      if (succeed)
	{
	  for (i = 0; i < l->len; ++i)
	    {
	      struct connection_entry *ce = l->array[i];
	      if (ce->proto == PROTO_UDPv4)
		{
		  ce->flags |= CE_DISABLED;
		}
	    }
	}
      else
	{
	  http_proxy_warn("http-proxy-override");
	}
    }
}

#endif

#if ENABLE_CONNECTION

static struct connection_list *
alloc_connection_list_if_undef (struct options *options)
{
  if (!options->connection_list)
    ALLOC_OBJ_CLEAR_GC (options->connection_list, struct connection_list, &options->gc);
  return options->connection_list;
}

static struct connection_entry *
alloc_connection_entry (struct options *options, const int msglevel)
{
  struct connection_list *l = alloc_connection_list_if_undef (options);
  struct connection_entry *e;

  if (l->len >= CONNECTION_LIST_SIZE)
    {
      msg (msglevel, "Maximum number of 'connection' options (%d) exceeded", CONNECTION_LIST_SIZE);
      return NULL;
    }
  ALLOC_OBJ_GC (e, struct connection_entry, &options->gc);
  l->array[l->len++] = e;
  return e;
}

static struct remote_list *
alloc_remote_list_if_undef (struct options *options)
{
  if (!options->remote_list)
    ALLOC_OBJ_CLEAR_GC (options->remote_list, struct remote_list, &options->gc);
  return options->remote_list;
}

static struct remote_entry *
alloc_remote_entry (struct options *options, const int msglevel)
{
  struct remote_list *l = alloc_remote_list_if_undef (options);
  struct remote_entry *e;

  if (l->len >= CONNECTION_LIST_SIZE)
    {
      msg (msglevel, "Maximum number of 'remote' options (%d) exceeded", CONNECTION_LIST_SIZE);
      return NULL;
    }
  ALLOC_OBJ_GC (e, struct remote_entry, &options->gc);
  l->array[l->len++] = e;
  return e;
}

#endif

void
connection_entry_load_re (struct connection_entry *ce, const struct remote_entry *re)
{
  if (re->remote)
    ce->remote = re->remote;
  if (re->remote_port >= 0)
    ce->remote_port = re->remote_port;
  if (re->proto >= 0)
    ce->proto = re->proto;
}

static void
options_postprocess_verify_ce (const struct options *options, const struct connection_entry *ce)
{
  struct options defaults;
  int dev = DEV_TYPE_UNDEF;
  bool pull = false;

  init_options (&defaults, true);

#ifdef USE_CRYPTO
  if (options->test_crypto)
    {
      notnull (options->shared_secret_file, "key file (--secret)");
    }
  else
#endif
    notnull (options->dev, "TUN/TAP device (--dev)");

  /*
   * Get tun/tap/null device type
   */
  dev = dev_type_enum (options->dev, options->dev_type);

  /*
   * If "proto tcp" is specified, make sure we know whether it is
   * tcp-client or tcp-server.
   */
  if (ce->proto == PROTO_TCPv4)
    msg (M_USAGE, "--proto tcp is ambiguous in this context.  Please specify --proto tcp-server or --proto tcp-client");

  /*
   * Sanity check on daemon/inetd modes
   */

  if (options->daemon && options->inetd)
    msg (M_USAGE, "only one of --daemon or --inetd may be specified");

  if (options->inetd && (ce->local || ce->remote))
    msg (M_USAGE, "--local or --remote cannot be used with --inetd");

  if (options->inetd && ce->proto == PROTO_TCPv4_CLIENT)
    msg (M_USAGE, "--proto tcp-client cannot be used with --inetd");

  if (options->inetd == INETD_NOWAIT && ce->proto != PROTO_TCPv4_SERVER)
    msg (M_USAGE, "--inetd nowait can only be used with --proto tcp-server");

  if (options->inetd == INETD_NOWAIT
#if defined(USE_CRYPTO) && defined(USE_SSL)
      && !(options->tls_server || options->tls_client)
#endif
      )
    msg (M_USAGE, "--inetd nowait can only be used in TLS mode");

  if (options->inetd == INETD_NOWAIT && dev != DEV_TYPE_TAP)
    msg (M_USAGE, "--inetd nowait only makes sense in --dev tap mode");


  if (options->lladdr && dev != DEV_TYPE_TAP)
    msg (M_USAGE, "--lladdr can only be used in --dev tap mode");
 
  /*
   * Sanity check on TCP mode options
   */

  if (ce->connect_retry_defined && ce->proto != PROTO_TCPv4_CLIENT
#ifdef USE_PF_INET6
      && ce->proto != PROTO_TCPv6_CLIENT
#endif
      )
    msg (M_USAGE, "--connect-retry doesn't make sense unless also used with --proto tcp-client"
#ifdef USE_PF_INET6
	 " or tcp6-client"
#endif
	 );

  if (ce->connect_timeout_defined && ce->proto != PROTO_TCPv4_CLIENT
#ifdef USE_PF_INET6
      && ce->proto != PROTO_TCPv6_CLIENT
#endif
      )
    msg (M_USAGE, "--connect-timeout doesn't make sense unless also used with --proto tcp-client"
#ifdef USE_PF_INET6
	 " or tcp6-client"
#endif
	 );

  /*
   * Sanity check on MTU parameters
   */
  if (options->tun_mtu_defined && options->link_mtu_defined)
    msg (M_USAGE, "only one of --tun-mtu or --link-mtu may be defined (note that --ifconfig implies --link-mtu %d)", LINK_MTU_DEFAULT);

#ifdef ENABLE_OCC
  if (!proto_is_udp(ce->proto) && options->mtu_test)
    msg (M_USAGE, "--mtu-test only makes sense with --proto udp");
#endif

  /* will we be pulling options from server? */
#if P2MP
  pull = options->pull;
#endif

  /*
   * Sanity check on --local, --remote, and --ifconfig
   */

  if (proto_is_net(ce->proto)
      && string_defined_equal (ce->local, ce->remote)
      && ce->local_port == ce->remote_port)
    msg (M_USAGE, "--remote and --local addresses are the same");
  
  if (string_defined_equal (ce->remote, options->ifconfig_local)
      || string_defined_equal (ce->remote, options->ifconfig_remote_netmask))
    msg (M_USAGE, "--local and --remote addresses must be distinct from --ifconfig addresses");

  if (string_defined_equal (ce->local, options->ifconfig_local)
      || string_defined_equal (ce->local, options->ifconfig_remote_netmask))
    msg (M_USAGE, "--local addresses must be distinct from --ifconfig addresses");

  if (string_defined_equal (options->ifconfig_local, options->ifconfig_remote_netmask))
    msg (M_USAGE, "local and remote/netmask --ifconfig addresses must be different");

  if (ce->bind_defined && !ce->bind_local)
    msg (M_USAGE, "--bind and --nobind can't be used together");

  if (ce->local && !ce->bind_local)
    msg (M_USAGE, "--local and --nobind don't make sense when used together");

  if (ce->local_port_defined && !ce->bind_local)
    msg (M_USAGE, "--lport and --nobind don't make sense when used together");

  if (!ce->remote && !ce->bind_local)
    msg (M_USAGE, "--nobind doesn't make sense unless used with --remote");

  /*
   * Check for consistency of management options
   */
#ifdef ENABLE_MANAGEMENT
  if (!options->management_addr &&
      (options->management_flags
       || options->management_write_peer_info_file
       || options->management_log_history_cache != defaults.management_log_history_cache))
    msg (M_USAGE, "--management is not specified, however one or more options which modify the behavior of --management were specified");

  if ((options->management_client_user || options->management_client_group)
      && !(options->management_flags & MF_UNIX_SOCK))
    msg (M_USAGE, "--management-client-(user|group) can only be used on unix domain sockets");
#endif

  /*
   * Windows-specific options.
   */

#ifdef WIN32
      if (dev == DEV_TYPE_TUN && !(pull || (options->ifconfig_local && options->ifconfig_remote_netmask)))
	msg (M_USAGE, "On Windows, --ifconfig is required when --dev tun is used");

      if ((options->tuntap_options.ip_win32_defined)
	  && !(pull || (options->ifconfig_local && options->ifconfig_remote_netmask)))
	msg (M_USAGE, "On Windows, --ip-win32 doesn't make sense unless --ifconfig is also used");

      if (options->tuntap_options.dhcp_options
	  && options->tuntap_options.ip_win32_type != IPW32_SET_DHCP_MASQ
	  && options->tuntap_options.ip_win32_type != IPW32_SET_ADAPTIVE)
	msg (M_USAGE, "--dhcp-options requires --ip-win32 dynamic or adaptive");
#endif

  /*
   * Check that protocol options make sense.
   */

#ifdef ENABLE_FRAGMENT
  if (!proto_is_udp(ce->proto) && options->fragment)
    msg (M_USAGE, "--fragment can only be used with --proto udp");
#endif

#ifdef ENABLE_OCC
  if (!proto_is_udp(ce->proto) && options->explicit_exit_notification)
    msg (M_USAGE, "--explicit-exit-notify can only be used with --proto udp");
#endif

  if (!ce->remote && (ce->proto == PROTO_TCPv4_CLIENT 
#ifdef USE_PF_INET6
		      || ce->proto == PROTO_TCPv6_CLIENT
#endif
		      ))
    msg (M_USAGE, "--remote MUST be used in TCP Client mode");

#ifdef ENABLE_HTTP_PROXY
  if ((ce->http_proxy_options || options->auto_proxy_info) && ce->proto != PROTO_TCPv4_CLIENT)
    msg (M_USAGE, "--http-proxy or --auto-proxy MUST be used in TCP Client mode (i.e. --proto tcp-client)");
#endif

#if defined(ENABLE_HTTP_PROXY) && defined(ENABLE_SOCKS)
  if (ce->http_proxy_options && ce->socks_proxy_server)
    msg (M_USAGE, "--http-proxy can not be used together with --socks-proxy");
#endif

#ifdef ENABLE_SOCKS
  if (ce->socks_proxy_server && ce->proto == PROTO_TCPv4_SERVER)
    msg (M_USAGE, "--socks-proxy can not be used in TCP Server mode");
#endif

  if ((ce->proto == PROTO_TCPv4_SERVER
#ifdef USE_PF_INET6
       || ce->proto == PROTO_TCPv6_SERVER
#endif
       )
       && connection_list_defined (options))
    msg (M_USAGE, "TCP server mode allows at most one --remote address");

#if P2MP_SERVER

  /*
   * Check consistency of --mode server options.
   */
  if (options->mode == MODE_SERVER)
    {
      if (!(dev == DEV_TYPE_TUN || dev == DEV_TYPE_TAP))
	msg (M_USAGE, "--mode server only works with --dev tun or --dev tap");
      if (options->pull)
	msg (M_USAGE, "--pull cannot be used with --mode server");
      if (!(proto_is_udp(ce->proto) || ce->proto == PROTO_TCPv4_SERVER
#ifdef USE_PF_INET6
	    || ce->proto == PROTO_TCPv6_SERVER
#endif
	    ))
	msg (M_USAGE, "--mode server currently only supports --proto udp or --proto tcp-server"
#ifdef USE_PF_INET6
	    " or proto tcp6-server"
#endif
	     );
#if PORT_SHARE
      if ((options->port_share_host || options->port_share_port) && 
            (ce->proto != PROTO_TCPv4_SERVER
#ifdef USE_PF_INET6
	     && ce->proto != PROTO_TCPv6_SERVER
#endif
	     ))
	msg (M_USAGE, "--port-share only works in TCP server mode (--proto tcp-server"
#ifdef USE_PF_INET6
	     " or tcp6-server"
#endif
	  ")");
#endif
      if (!options->tls_server)
	msg (M_USAGE, "--mode server requires --tls-server");
      if (ce->remote)
	msg (M_USAGE, "--remote cannot be used with --mode server");
      if (!ce->bind_local)
	msg (M_USAGE, "--nobind cannot be used with --mode server");
#ifdef ENABLE_HTTP_PROXY
      if (ce->http_proxy_options)
	msg (M_USAGE, "--http-proxy cannot be used with --mode server");
#endif
#ifdef ENABLE_SOCKS
      if (ce->socks_proxy_server)
	msg (M_USAGE, "--socks-proxy cannot be used with --mode server");
#endif
#ifdef ENABLE_CONNECTION
      if (options->connection_list)
	msg (M_USAGE, "<connection> cannot be used with --mode server");
#endif
#if 0
      if (options->tun_ipv6)
	msg (M_USAGE, "--tun-ipv6 cannot be used with --mode server");
#endif
      if (options->shaper)
	msg (M_USAGE, "--shaper cannot be used with --mode server");
      if (options->inetd)
	msg (M_USAGE, "--inetd cannot be used with --mode server");
      if (options->ipchange)
	msg (M_USAGE, "--ipchange cannot be used with --mode server (use --client-connect instead)");
      if (!(proto_is_dgram(ce->proto) || ce->proto == PROTO_TCPv4_SERVER
#ifdef USE_PF_INET6
	    || ce->proto == PROTO_TCPv6_SERVER
#endif
	    ))
	msg (M_USAGE, "--mode server currently only supports --proto udp or --proto tcp-server"
#ifdef USE_PF_INET6
	    " or --proto tcp6-server"
#endif
	     );
      if (!proto_is_udp(ce->proto) && (options->cf_max || options->cf_per))
	msg (M_USAGE, "--connect-freq only works with --mode server --proto udp.  Try --max-clients instead.");
      if (!(dev == DEV_TYPE_TAP || (dev == DEV_TYPE_TUN && options->topology == TOP_SUBNET)) && options->ifconfig_pool_netmask)
	msg (M_USAGE, "The third parameter to --ifconfig-pool (netmask) is only valid in --dev tap mode");
#ifdef ENABLE_OCC
      if (options->explicit_exit_notification)
	msg (M_USAGE, "--explicit-exit-notify cannot be used with --mode server");
#endif
      if (options->routes && (options->routes->flags & RG_ENABLE))
	msg (M_USAGE, "--redirect-gateway cannot be used with --mode server (however --push \"redirect-gateway\" is fine)");
      if (options->route_delay_defined)
	msg (M_USAGE, "--route-delay cannot be used with --mode server");
      if (options->up_delay)
	msg (M_USAGE, "--up-delay cannot be used with --mode server");
      if (!options->ifconfig_pool_defined && options->ifconfig_pool_persist_filename)
	msg (M_USAGE, "--ifconfig-pool-persist must be used with --ifconfig-pool");
      if (options->ifconfig_ipv6_pool_defined && !options->ifconfig_ipv6_local )
	msg (M_USAGE, "--ifconfig-ipv6-pool needs --ifconfig-ipv6");
      if (options->ifconfig_ipv6_local && !options->tun_ipv6 )
	msg (M_INFO, "Warning: --ifconfig-ipv6 without --tun-ipv6 will not do IPv6");

      if (options->auth_user_pass_file)
	msg (M_USAGE, "--auth-user-pass cannot be used with --mode server (it should be used on the client side only)");
      if (options->ccd_exclusive && !options->client_config_dir)
	msg (M_USAGE, "--ccd-exclusive must be used with --client-config-dir");
      if (options->key_method != 2)
	msg (M_USAGE, "--mode server requires --key-method 2");

	{
	  const bool ccnr = (options->auth_user_pass_verify_script
			     || PLUGIN_OPTION_LIST (options)
			     || MAN_CLIENT_AUTH_ENABLED (options));
	  const char *postfix = "must be used with --management-client-auth, an --auth-user-pass-verify script, or plugin";
	  if ((options->ssl_flags & SSLF_CLIENT_CERT_NOT_REQUIRED) && !ccnr)
	    msg (M_USAGE, "--client-cert-not-required %s", postfix);
	  if ((options->ssl_flags & SSLF_USERNAME_AS_COMMON_NAME) && !ccnr)
	    msg (M_USAGE, "--username-as-common-name %s", postfix);
	  if ((options->ssl_flags & SSLF_AUTH_USER_PASS_OPTIONAL) && !ccnr)
	    msg (M_USAGE, "--auth-user-pass-optional %s", postfix);
	}

	if ((options->ssl_flags & SSLF_NO_NAME_REMAPPING) && script_method == SM_SYSTEM)
	  msg (M_USAGE, "--script-security method='system' cannot be combined with --no-name-remapping");
    }
  else
    {
      /*
       * When not in server mode, err if parameters are
       * specified which require --mode server.
       */
      if (options->ifconfig_pool_defined || options->ifconfig_pool_persist_filename)
	msg (M_USAGE, "--ifconfig-pool/--ifconfig-pool-persist requires --mode server");
      if (options->ifconfig_ipv6_pool_defined)
	msg (M_USAGE, "--ifconfig-ipv6-pool requires --mode server");
      if (options->real_hash_size != defaults.real_hash_size
	  || options->virtual_hash_size != defaults.virtual_hash_size)
	msg (M_USAGE, "--hash-size requires --mode server");
      if (options->learn_address_script)
	msg (M_USAGE, "--learn-address requires --mode server");
      if (options->client_connect_script)
	msg (M_USAGE, "--client-connect requires --mode server");
      if (options->client_disconnect_script)
	msg (M_USAGE, "--client-disconnect requires --mode server");
      if (options->client_config_dir || options->ccd_exclusive)
	msg (M_USAGE, "--client-config-dir/--ccd-exclusive requires --mode server");
      if (options->enable_c2c)
	msg (M_USAGE, "--client-to-client requires --mode server");
      if (options->duplicate_cn)
	msg (M_USAGE, "--duplicate-cn requires --mode server");
      if (options->cf_max || options->cf_per)
	msg (M_USAGE, "--connect-freq requires --mode server");
      if (options->ssl_flags & SSLF_CLIENT_CERT_NOT_REQUIRED)
	msg (M_USAGE, "--client-cert-not-required requires --mode server");
      if (options->ssl_flags & SSLF_USERNAME_AS_COMMON_NAME)
	msg (M_USAGE, "--username-as-common-name requires --mode server");
      if (options->ssl_flags & SSLF_AUTH_USER_PASS_OPTIONAL)
	msg (M_USAGE, "--auth-user-pass-optional requires --mode server");
      if (options->ssl_flags & SSLF_NO_NAME_REMAPPING)
	msg (M_USAGE, "--no-name-remapping requires --mode server");
      if (options->ssl_flags & SSLF_OPT_VERIFY)
	msg (M_USAGE, "--opt-verify requires --mode server");
      if (options->server_flags & SF_TCP_NODELAY_HELPER)
	msg (M_USAGE, "--tcp-nodelay requires --mode server");
      if (options->auth_user_pass_verify_script)
	msg (M_USAGE, "--auth-user-pass-verify requires --mode server");
#if PORT_SHARE
      if (options->port_share_host || options->port_share_port)
	msg (M_USAGE, "--port-share requires TCP server mode (--mode server --proto tcp-server)");
#endif

    }
#endif /* P2MP_SERVER */

#ifdef USE_CRYPTO

  /*
   * Check consistency of replay options
   */
  if ((!proto_is_udp(ce->proto))
      && (options->replay_window != defaults.replay_window
	  || options->replay_time != defaults.replay_time))
    msg (M_USAGE, "--replay-window only makes sense with --proto udp");

  if (!options->replay
      && (options->replay_window != defaults.replay_window
	  || options->replay_time != defaults.replay_time))
    msg (M_USAGE, "--replay-window doesn't make sense when replay protection is disabled with --no-replay");

  /*
   * SSL/TLS mode sanity checks.
   */

#ifdef USE_SSL
  if (options->tls_server + options->tls_client +
      (options->shared_secret_file != NULL) > 1)
    msg (M_USAGE, "specify only one of --tls-server, --tls-client, or --secret");

  if (options->tls_server)
    {
      notnull (options->dh_file, "DH file (--dh)");
    }
  if (options->tls_server || options->tls_client)
    {
#ifdef ENABLE_PKCS11
      if (options->pkcs11_providers[0])
       {
        notnull (options->ca_file, "CA file (--ca)");

	if (options->pkcs11_id_management && options->pkcs11_id != NULL)
	  msg(M_USAGE, "Parameter --pkcs11-id cannot be used when --pkcs11-id-management is also specified.");
	if (!options->pkcs11_id_management && options->pkcs11_id == NULL)
	  msg(M_USAGE, "Parameter --pkcs11-id or --pkcs11-id-management should be specified.");
	if (options->cert_file)
	  msg(M_USAGE, "Parameter --cert cannot be used when --pkcs11-provider is also specified.");
	if (options->priv_key_file)
	  msg(M_USAGE, "Parameter --key cannot be used when --pkcs11-provider is also specified.");
	if (options->pkcs12_file)
	  msg(M_USAGE, "Parameter --pkcs12 cannot be used when --pkcs11-provider is also specified.");
#ifdef WIN32
	if (options->cryptoapi_cert)
	  msg(M_USAGE, "Parameter --cryptoapicert cannot be used when --pkcs11-provider is also specified.");
#endif
       }
      else
#endif
#ifdef WIN32
      if (options->cryptoapi_cert)
	{
	  if ((!(options->ca_file)) && (!(options->ca_path)))
	    msg(M_USAGE, "You must define CA file (--ca) or CA path (--capath)");
          if (options->cert_file)
	    msg(M_USAGE, "Parameter --cert cannot be used when --cryptoapicert is also specified.");
          if (options->priv_key_file)
	    msg(M_USAGE, "Parameter --key cannot be used when --cryptoapicert is also specified.");
          if (options->pkcs12_file)
	    msg(M_USAGE, "Parameter --pkcs12 cannot be used when --cryptoapicert is also specified.");
	}
      else
#endif
      if (options->pkcs12_file)
        {
          if (options->ca_path)
	    msg(M_USAGE, "Parameter --capath cannot be used when --pkcs12 is also specified.");
          if (options->cert_file)
	    msg(M_USAGE, "Parameter --cert cannot be used when --pkcs12 is also specified.");
          if (options->priv_key_file)
	    msg(M_USAGE, "Parameter --key cannot be used when --pkcs12 is also specified.");
        }
      else
        {
	  if ((!(options->ca_file)) && (!(options->ca_path)))
	    msg(M_USAGE, "You must define CA file (--ca) or CA path (--capath)");
	  if (pull)
	    {
	      const int sum = (options->cert_file != NULL) + (options->priv_key_file != NULL);
	      if (sum == 0)
		{
#if P2MP
		  if (!options->auth_user_pass_file)
#endif
		    msg (M_USAGE, "No client-side authentication method is specified.  You must use either --cert/--key, --pkcs12, or --auth-user-pass");
		}
	      else if (sum == 2)
		;
	      else
		{
		  msg (M_USAGE, "If you use one of --cert or --key, you must use them both");
		}
	    }
	  else
	    {
	      notnull (options->cert_file, "certificate file (--cert) or PKCS#12 file (--pkcs12)");
	      notnull (options->priv_key_file, "private key file (--key) or PKCS#12 file (--pkcs12)");
	    }
	}
    }
  else
    {
      /*
       * Make sure user doesn't specify any TLS options
       * when in non-TLS mode.
       */

#define MUST_BE_UNDEF(parm) if (options->parm != defaults.parm) msg (M_USAGE, err, #parm);

      const char err[] = "Parameter %s can only be specified in TLS-mode, i.e. where --tls-server or --tls-client is also specified.";

      MUST_BE_UNDEF (ca_file);
      MUST_BE_UNDEF (ca_path);
      MUST_BE_UNDEF (dh_file);
      MUST_BE_UNDEF (cert_file);
      MUST_BE_UNDEF (priv_key_file);
      MUST_BE_UNDEF (pkcs12_file);
      MUST_BE_UNDEF (cipher_list);
      MUST_BE_UNDEF (tls_verify);
      MUST_BE_UNDEF (tls_export_cert);
      MUST_BE_UNDEF (tls_remote);
      MUST_BE_UNDEF (tls_timeout);
      MUST_BE_UNDEF (renegotiate_bytes);
      MUST_BE_UNDEF (renegotiate_packets);
      MUST_BE_UNDEF (renegotiate_seconds);
      MUST_BE_UNDEF (handshake_window);
      MUST_BE_UNDEF (transition_window);
      MUST_BE_UNDEF (tls_auth_file);
      MUST_BE_UNDEF (single_session);
#ifdef ENABLE_PUSH_PEER_INFO
      MUST_BE_UNDEF (push_peer_info);
#endif
      MUST_BE_UNDEF (tls_exit);
      MUST_BE_UNDEF (crl_file);
      MUST_BE_UNDEF (key_method);
      MUST_BE_UNDEF (ns_cert_type);
      MUST_BE_UNDEF (remote_cert_ku[0]);
      MUST_BE_UNDEF (remote_cert_eku);
#ifdef ENABLE_PKCS11
      MUST_BE_UNDEF (pkcs11_providers[0]);
      MUST_BE_UNDEF (pkcs11_private_mode[0]);
      MUST_BE_UNDEF (pkcs11_id);
      MUST_BE_UNDEF (pkcs11_id_management);
#endif

      if (pull)
	msg (M_USAGE, err, "--pull");
    }
#undef MUST_BE_UNDEF
#endif /* USE_CRYPTO */
#endif /* USE_SSL */

#if P2MP
  if (options->auth_user_pass_file && !options->pull)
    msg (M_USAGE, "--auth-user-pass requires --pull");
#endif

  uninit_options (&defaults);
}

static void
options_postprocess_mutate_ce (struct options *o, struct connection_entry *ce)
{
#if P2MP_SERVER
  if (o->server_defined || o->server_bridge_defined || o->server_bridge_proxy_dhcp)
    {
      if (ce->proto == PROTO_TCPv4)
	ce->proto = PROTO_TCPv4_SERVER;
    }
#endif
#if P2MP
  if (o->client)
    {
      if (ce->proto == PROTO_TCPv4)
	ce->proto = PROTO_TCPv4_CLIENT;
#ifdef USE_PF_INET6
      else if (ce->proto == PROTO_TCPv6)
	ce->proto = PROTO_TCPv6_CLIENT;
#endif
    }
#endif

  if (ce->proto == PROTO_TCPv4_CLIENT && !ce->local && !ce->local_port_defined && !ce->bind_defined)
    ce->bind_local = false;

#ifdef ENABLE_SOCKS
  if (ce->proto == PROTO_UDPv4 && ce->socks_proxy_server && !ce->local && !ce->local_port_defined && !ce->bind_defined)
    ce->bind_local = false;
#endif

  if (!ce->bind_local)
    ce->local_port = 0;

  /* if protocol forcing is enabled, disable all protocols except for the forced one */
  if (o->proto_force >= 0 && is_proto_tcp(o->proto_force) != is_proto_tcp(ce->proto))
    ce->flags |= CE_DISABLED;
}

static void
options_postprocess_mutate_invariant (struct options *options)
{
  const int dev = dev_type_enum (options->dev, options->dev_type);

  /*
   * If --mssfix is supplied without a parameter, default
   * it to --fragment value, if --fragment is specified.
   */
  if (options->mssfix_default)
    {
#ifdef ENABLE_FRAGMENT
      if (options->fragment)
	options->mssfix = options->fragment;
#else
      msg (M_USAGE, "--mssfix must specify a parameter");
#endif      
    }

  /*
   * In forking TCP server mode, you don't need to ifconfig
   * the tap device (the assumption is that it will be bridged).
   */
  if (options->inetd == INETD_NOWAIT)
    options->ifconfig_noexec = true;

  /*
   * Set MTU defaults
   */
  {
    if (!options->tun_mtu_defined && !options->link_mtu_defined)
      {
	options->tun_mtu_defined = true;
      }
    if ((dev == DEV_TYPE_TAP) && !options->tun_mtu_extra_defined)
      {
	options->tun_mtu_extra_defined = true;
	options->tun_mtu_extra = TAP_MTU_EXTRA_DEFAULT;
      }
  }

#ifdef WIN32
  if ((dev == DEV_TYPE_TUN || dev == DEV_TYPE_TAP) && !options->route_delay_defined)
    {
      if (options->mode == MODE_POINT_TO_POINT)
	{
	  options->route_delay_defined = true;
	  options->route_delay = 5; /* Vista sometimes has a race without this */
	}
    }

  if (options->ifconfig_noexec)
    {
      options->tuntap_options.ip_win32_type = IPW32_SET_MANUAL;
      options->ifconfig_noexec = false;
    }
#endif

#if P2MP_SERVER
  /*
   * Check consistency of --mode server options.
   */
  if (options->mode == MODE_SERVER)
    {
#ifdef WIN32
      /*
       * We need to explicitly set --tap-sleep because
       * we do not schedule event timers in the top-level context.
       */
      options->tuntap_options.tap_sleep = 10;
      if (options->route_delay_defined && options->route_delay)
	options->tuntap_options.tap_sleep = options->route_delay;	
      options->route_delay_defined = false;
#endif
    }
#endif
}

static void
options_postprocess_verify (const struct options *o)
{
#ifdef ENABLE_CONNECTION
  if (o->connection_list)
    {
      int i;
      for (i = 0; i < o->connection_list->len; ++i)
	options_postprocess_verify_ce (o, o->connection_list->array[i]);
    }
  else
#endif
    options_postprocess_verify_ce (o, &o->ce);
}

static void
options_postprocess_mutate (struct options *o)
{
  /*
   * Process helper-type options which map to other, more complex
   * sequences of options.
   */
  helper_client_server (o);
  helper_keepalive (o);
  helper_tcp_nodelay (o);

  options_postprocess_mutate_invariant (o);

#ifdef ENABLE_CONNECTION
  if (o->remote_list && !o->connection_list)
    {
      /*
       * For compatibility with 2.0.x, map multiple --remote options
       * into connection list (connection lists added in 2.1).
       */
      if (o->remote_list->len > 1 || o->force_connection_list)
	{
	  const struct remote_list *rl = o->remote_list;
	  int i;
	  for (i = 0; i < rl->len; ++i)
	    {
	      const struct remote_entry *re = rl->array[i];
	      struct connection_entry ce = o->ce;
	      struct connection_entry *ace;

	      ASSERT (re->remote);
	      connection_entry_load_re (&ce, re);
	      ace = alloc_connection_entry (o, M_USAGE);
	      ASSERT (ace);
	      *ace = ce;
	    }
	}
      else if (o->remote_list->len == 1) /* one --remote option specified */
	{
	  connection_entry_load_re (&o->ce, o->remote_list->array[0]);
	}
      else
	{
	  ASSERT (0);
	}
    }
  if (o->connection_list)
    {
      int i;
      for (i = 0; i < o->connection_list->len; ++i)
	options_postprocess_mutate_ce (o, o->connection_list->array[i]);

#if HTTP_PROXY_FALLBACK
      if (o->http_proxy_override)
	options_postprocess_http_proxy_override(o);
      else if (o->http_proxy_fallback)
	options_postprocess_http_proxy_fallback(o);
#endif
    }
  else
#endif
    options_postprocess_mutate_ce (o, &o->ce);  

#if P2MP
  /*
   * Save certain parms before modifying options via --pull
   */
  pre_pull_save (o);
#endif
}

/*
 * Sanity check on options.
 * Also set some options based on other
 * options.
 */
void
options_postprocess (struct options *options)
{
  options_postprocess_mutate (options);
  options_postprocess_verify (options);
}

#if P2MP

/*
 * Save/Restore certain option defaults before --pull is applied.
 */

void
pre_pull_save (struct options *o)
{
  if (o->pull)
    {
      ALLOC_OBJ_CLEAR_GC (o->pre_pull, struct options_pre_pull, &o->gc);
      o->pre_pull->tuntap_options = o->tuntap_options;
      o->pre_pull->tuntap_options_defined = true;
      o->pre_pull->foreign_option_index = o->foreign_option_index;
      if (o->routes)
	{
	  o->pre_pull->routes = clone_route_option_list(o->routes, &o->gc);
	  o->pre_pull->routes_defined = true;
	}
#ifdef ENABLE_CLIENT_NAT
      if (o->client_nat)
	{
	  o->pre_pull->client_nat = clone_client_nat_option_list(o->client_nat, &o->gc);
	  o->pre_pull->client_nat_defined = true;
	}
#endif
    }
}

void
pre_pull_restore (struct options *o)
{
  const struct options_pre_pull *pp = o->pre_pull;
  if (pp)
    {
      CLEAR (o->tuntap_options);
      if (pp->tuntap_options_defined)
	  o->tuntap_options = pp->tuntap_options;

      if (pp->routes_defined)
	{
	  rol_check_alloc (o);
	  copy_route_option_list (o->routes, pp->routes);
	}
      else
	o->routes = NULL;

#ifdef ENABLE_CLIENT_NAT
      if (pp->client_nat_defined)
	{
	  cnol_check_alloc (o);
	  copy_client_nat_option_list (o->client_nat, pp->client_nat);
	}
      else
	o->client_nat = NULL;
#endif

      o->foreign_option_index = pp->foreign_option_index;
    }

  o->push_continuation = 0;
}

#endif

#ifdef ENABLE_OCC

/*
 * Build an options string to represent data channel encryption options.
 * This string must match exactly between peers.  The keysize is checked
 * separately by read_key().
 *
 * The following options must match on both peers:
 *
 * Tunnel options:
 *
 * --dev tun|tap [unit number need not match]
 * --dev-type tun|tap
 * --link-mtu
 * --udp-mtu
 * --tun-mtu
 * --proto udp
 * --proto tcp-client [matched with --proto tcp-server
 *                     on the other end of the connection]
 * --proto tcp-server [matched with --proto tcp-client on
 *                     the other end of the connection]
 * --tun-ipv6
 * --ifconfig x y [matched with --ifconfig y x on
 *                 the other end of the connection]
 *
 * --comp-lzo
 * --fragment
 *
 * Crypto Options:
 *
 * --cipher
 * --auth
 * --keysize
 * --secret
 * --no-replay
 * --no-iv
 *
 * SSL Options:
 *
 * --tls-auth
 * --tls-client [matched with --tls-server on
 *               the other end of the connection]
 * --tls-server [matched with --tls-client on
 *               the other end of the connection]
 */

char *
options_string (const struct options *o,
		const struct frame *frame,
		struct tuntap *tt,
		bool remote,
		struct gc_arena *gc)
{
  struct buffer out = alloc_buf (OPTION_LINE_SIZE);
  bool tt_local = false;

  buf_printf (&out, "V4");

  /*
   * Tunnel Options
   */

  buf_printf (&out, ",dev-type %s", dev_type_string (o->dev, o->dev_type));
  buf_printf (&out, ",link-mtu %d", EXPANDED_SIZE (frame));
  buf_printf (&out, ",tun-mtu %d", PAYLOAD_SIZE (frame));
  buf_printf (&out, ",proto %s", proto2ascii (proto_remote (o->ce.proto, remote), true));
  if (o->tun_ipv6)
    buf_printf (&out, ",tun-ipv6");

  /*
   * Try to get ifconfig parameters into the options string.
   * If tt is undefined, make a temporary instantiation.
   */
  if (!tt)
    {
      tt = init_tun (o->dev,
		     o->dev_type,
		     o->topology,
		     o->ifconfig_local,
		     o->ifconfig_remote_netmask,
		     o->ifconfig_ipv6_local,
		     o->ifconfig_ipv6_remote,
		     (in_addr_t)0,
		     (in_addr_t)0,
		     false,
		     NULL);
      if (tt)
	tt_local = true;
    }

  if (tt && o->mode == MODE_POINT_TO_POINT && !PULL_DEFINED(o))
    {
      const char *ios = ifconfig_options_string (tt, remote, o->ifconfig_nowarn, gc);
      if (ios && strlen (ios))
	buf_printf (&out, ",ifconfig %s", ios);
    }
  if (tt_local)
    {
      free (tt);
      tt = NULL;
    }

#ifdef USE_LZO
  if (o->lzo & LZO_SELECTED)
    buf_printf (&out, ",comp-lzo");
#endif

#ifdef ENABLE_FRAGMENT
  if (o->fragment)
    buf_printf (&out, ",mtu-dynamic");
#endif

#ifdef USE_CRYPTO

#ifdef USE_SSL
#define TLS_CLIENT (o->tls_client)
#define TLS_SERVER (o->tls_server)
#else
#define TLS_CLIENT (false)
#define TLS_SERVER (false)
#endif

  /*
   * Key direction
   */
  {
    const char *kd = keydirection2ascii (o->key_direction, remote);
    if (kd)
      buf_printf (&out, ",keydir %s", kd);
  }

  /*
   * Crypto Options
   */
    if (o->shared_secret_file || TLS_CLIENT || TLS_SERVER)
      {
	struct key_type kt;

	ASSERT ((o->shared_secret_file != NULL)
		+ (TLS_CLIENT == true)
		+ (TLS_SERVER == true)
		<= 1);

	init_key_type (&kt, o->ciphername, o->ciphername_defined,
		       o->authname, o->authname_defined,
		       o->keysize, true, false);

	buf_printf (&out, ",cipher %s", kt_cipher_name (&kt));
	buf_printf (&out, ",auth %s", kt_digest_name (&kt));
	buf_printf (&out, ",keysize %d", kt_key_size (&kt));
	if (o->shared_secret_file)
	  buf_printf (&out, ",secret");
	if (!o->replay)
	  buf_printf (&out, ",no-replay");
	if (!o->use_iv)
	  buf_printf (&out, ",no-iv");
      }

#ifdef USE_SSL
  /*
   * SSL Options
   */
  {
    if (TLS_CLIENT || TLS_SERVER)
      {
	if (o->tls_auth_file)
	  buf_printf (&out, ",tls-auth");

	if (o->key_method > 1)
	  buf_printf (&out, ",key-method %d", o->key_method);
      }

    if (remote)
      {
	if (TLS_CLIENT)
	  buf_printf (&out, ",tls-server");
	else if (TLS_SERVER)
	  buf_printf (&out, ",tls-client");
      }
    else
      {
	if (TLS_CLIENT)
	  buf_printf (&out, ",tls-client");
	else if (TLS_SERVER)
	  buf_printf (&out, ",tls-server");
      }
  }
#endif /* USE_SSL */

#undef TLS_CLIENT
#undef TLS_SERVER

#endif /* USE_CRYPTO */

  return BSTR (&out);
}

/*
 * Compare option strings for equality.
 * If the first two chars of the strings differ, it means that
 * we are looking at different versions of the options string,
 * therefore don't compare them and return true.
 */

bool
options_cmp_equal (char *actual, const char *expected)
{
  return options_cmp_equal_safe (actual, expected, strlen (actual) + 1);
}

void
options_warning (char *actual, const char *expected)
{
  options_warning_safe (actual, expected, strlen (actual) + 1);
}

static const char *
options_warning_extract_parm1 (const char *option_string,
			       struct gc_arena *gc_ret)
{
  struct gc_arena gc = gc_new ();
  struct buffer b = string_alloc_buf (option_string, &gc);
  char *p = gc_malloc (OPTION_PARM_SIZE, false, &gc);
  const char *ret;
  
  buf_parse (&b, ' ', p, OPTION_PARM_SIZE);
  ret = string_alloc (p, gc_ret);
  gc_free (&gc);
  return ret;
}

static void
options_warning_safe_scan2 (const int msglevel,
			    const int delim,
			    const bool report_inconsistent,
			    const char *p1,
			    const struct buffer *b2_src,
			    const char *b1_name,
			    const char *b2_name)
{
  if (strlen (p1) > 0)
    {
      struct gc_arena gc = gc_new ();
      struct buffer b2 = *b2_src;
      const char *p1_prefix = options_warning_extract_parm1 (p1, &gc);
      char *p2 = gc_malloc (OPTION_PARM_SIZE, false, &gc);

      while (buf_parse (&b2, delim, p2, OPTION_PARM_SIZE))
	{
	  if (strlen (p2))
	    {
	      const char *p2_prefix = options_warning_extract_parm1 (p2, &gc);
	    
	      if (!strcmp (p1, p2))
		goto done;
	      if (!strcmp (p1_prefix, p2_prefix))
		{
		  if (report_inconsistent)
		    msg (msglevel, "WARNING: '%s' is used inconsistently, %s='%s', %s='%s'",
			 safe_print (p1_prefix, &gc),
			 b1_name,
			 safe_print (p1, &gc),
			 b2_name,
			 safe_print (p2, &gc)); 
		  goto done;
		}
	    }
	}
      
      msg (msglevel, "WARNING: '%s' is present in %s config but missing in %s config, %s='%s'",
	   safe_print (p1_prefix, &gc),
	   b1_name,
	   b2_name,
	   b1_name,	   
	   safe_print (p1, &gc));

    done:
      gc_free (&gc);
    }
}

static void
options_warning_safe_scan1 (const int msglevel,
			    const int delim,
			    const bool report_inconsistent,
			    const struct buffer *b1_src,
			    const struct buffer *b2_src,
			    const char *b1_name,
			    const char *b2_name)
{
  struct gc_arena gc = gc_new ();
  struct buffer b = *b1_src;
  char *p = gc_malloc (OPTION_PARM_SIZE, true, &gc);

  while (buf_parse (&b, delim, p, OPTION_PARM_SIZE))
      options_warning_safe_scan2 (msglevel, delim, report_inconsistent, p, b2_src, b1_name, b2_name);

  gc_free (&gc);
}

static void
options_warning_safe_ml (const int msglevel, char *actual, const char *expected, size_t actual_n)
{
  struct gc_arena gc = gc_new ();

  if (actual_n > 0)
    {
      struct buffer local = alloc_buf_gc (OPTION_PARM_SIZE + 16, &gc);
      struct buffer remote = alloc_buf_gc (OPTION_PARM_SIZE + 16, &gc);
      actual[actual_n - 1] = 0;

      buf_printf (&local, "version %s", expected);
      buf_printf (&remote, "version %s", actual);

      options_warning_safe_scan1 (msglevel, ',', true,
				  &local, &remote,
				  "local", "remote");

      options_warning_safe_scan1 (msglevel, ',', false,
				  &remote, &local,
				  "remote", "local");
    }

  gc_free (&gc);
}

bool
options_cmp_equal_safe (char *actual, const char *expected, size_t actual_n)
{
  struct gc_arena gc = gc_new ();
  bool ret = true;

  if (actual_n > 0)
    {
      actual[actual_n - 1] = 0;
#ifndef STRICT_OPTIONS_CHECK
      if (strncmp (actual, expected, 2))
	{
	  msg (D_SHOW_OCC, "NOTE: Options consistency check may be skewed by version differences");
	  options_warning_safe_ml (D_SHOW_OCC, actual, expected, actual_n);
	}
      else
#endif
	ret = !strcmp (actual, expected);
    }
  gc_free (&gc);
  return ret;
}

void
options_warning_safe (char *actual, const char *expected, size_t actual_n)
{
  options_warning_safe_ml (M_WARN, actual, expected, actual_n);
}

const char *
options_string_version (const char* s, struct gc_arena *gc)
{
  struct buffer out = alloc_buf_gc (4, gc);
  strncpynt ((char *) BPTR (&out), s, 3);
  return BSTR (&out);
}

#endif /* ENABLE_OCC */

static void
foreign_option (struct options *o, char *argv[], int len, struct env_set *es)
{
  if (len > 0)
    {
      struct gc_arena gc = gc_new();
      struct buffer name = alloc_buf_gc (OPTION_PARM_SIZE, &gc);
      struct buffer value = alloc_buf_gc (OPTION_PARM_SIZE, &gc);
      int i;
      bool first = true;
      bool good = true;

      good &= buf_printf (&name, "foreign_option_%d", o->foreign_option_index + 1);
      ++o->foreign_option_index;
      for (i = 0; i < len; ++i)
	{
	  if (argv[i])
	    {
	      if (!first)
		good &= buf_printf (&value, " ");
	      good &= buf_printf (&value, "%s", argv[i]);
	      first = false;
	    }
	}
      if (good)
	setenv_str (es, BSTR(&name), BSTR(&value));
      else
	msg (M_WARN, "foreign_option: name/value overflow");
      gc_free (&gc);
    }
}

/*
 * parse/print topology coding
 */

int
parse_topology (const char *str, const int msglevel)
{
  if (streq (str, "net30"))
    return TOP_NET30;
  else if (streq (str, "p2p"))
    return TOP_P2P;
  else if (streq (str, "subnet"))
    return TOP_SUBNET;
  else
    {
      msg (msglevel, "--topology must be net30, p2p, or subnet");
      return TOP_UNDEF;
    }
}

const char *
print_topology (const int topology)
{
  switch (topology)
    {
    case TOP_UNDEF:
      return "undef";
    case TOP_NET30:
      return "net30";
    case TOP_P2P:
      return "p2p";
    case TOP_SUBNET:
      return "subnet";
    default:
      return "unknown";
    }
}

#if P2MP

/*
 * Manage auth-retry variable
 */

static int global_auth_retry; /* GLOBAL */

int
auth_retry_get (void)
{
  return global_auth_retry;
}

bool
auth_retry_set (const int msglevel, const char *option)
{
  if (streq (option, "interact"))
    global_auth_retry = AR_INTERACT;
  else if (streq (option, "nointeract"))
    global_auth_retry = AR_NOINTERACT;
  else if (streq (option, "none"))
    global_auth_retry = AR_NONE;
  else
    {
      msg (msglevel, "--auth-retry method must be 'interact', 'nointeract', or 'none'");
      return false;
    }
  return true;
}

const char *
auth_retry_print (void)
{
  switch (global_auth_retry)
    {
    case AR_NONE:
      return "none";
    case AR_NOINTERACT:
      return "nointeract";
    case AR_INTERACT:
      return "interact";
    default:
      return "???";
    }
}

#endif

/*
 * Print the help message.
 */
static void
usage (void)
{
  FILE *fp = msg_fp(0);

#ifdef ENABLE_SMALL

  fprintf (fp, "Usage message not available\n");

#else

  struct options o;
  init_options (&o, true);

#if defined(USE_CRYPTO) && defined(USE_SSL)
  fprintf (fp, usage_message,
	   title_string,
	   o.ce.connect_retry_seconds,
	   o.ce.local_port, o.ce.remote_port,
	   TUN_MTU_DEFAULT, TAP_MTU_EXTRA_DEFAULT,
	   o.verbosity,
	   o.authname, o.ciphername,
           o.replay_window, o.replay_time,
	   o.tls_timeout, o.renegotiate_seconds,
	   o.handshake_window, o.transition_window);
#elif defined(USE_CRYPTO)
  fprintf (fp, usage_message,
	   title_string,
	   o.ce.connect_retry_seconds,
	   o.ce.local_port, o.ce.remote_port,
	   TUN_MTU_DEFAULT, TAP_MTU_EXTRA_DEFAULT,
	   o.verbosity,
	   o.authname, o.ciphername,
           o.replay_window, o.replay_time);
#else
  fprintf (fp, usage_message,
	   title_string,
	   o.ce.connect_retry_seconds,
	   o.ce.local_port, o.ce.remote_port,
	   TUN_MTU_DEFAULT, TAP_MTU_EXTRA_DEFAULT,
	   o.verbosity);
#endif
  fflush(fp);

#endif /* ENABLE_SMALL */
  
  openvpn_exit (OPENVPN_EXIT_STATUS_USAGE); /* exit point */
}

void
usage_small (void)
{
  msg (M_WARN|M_NOPREFIX, "Use --help for more information.");
  openvpn_exit (OPENVPN_EXIT_STATUS_USAGE); /* exit point */
}

static void
usage_version (void)
{
  msg (M_INFO|M_NOPREFIX, "%s", title_string);
  msg (M_INFO|M_NOPREFIX, "Originally developed by James Yonan");
  msg (M_INFO|M_NOPREFIX, "Copyright (C) 2002-2010 OpenVPN Technologies, Inc. <sales@openvpn.net>");
#ifndef ENABLE_SMALL
#ifdef CONFIGURE_CALL
  msg (M_INFO|M_NOPREFIX, "\n%s\n", CONFIGURE_CALL);
#endif
#ifdef CONFIGURE_DEFINES
  msg (M_INFO|M_NOPREFIX, "Compile time defines: %s", CONFIGURE_DEFINES);
#endif
#endif
  openvpn_exit (OPENVPN_EXIT_STATUS_USAGE); /* exit point */
}

void
notnull (const char *arg, const char *description)
{
  if (!arg)
    msg (M_USAGE, "You must define %s", description);
}

bool
string_defined_equal (const char *s1, const char *s2)
{
  if (s1 && s2)
    return !strcmp (s1, s2);
  else
    return false;
}

#if 0
static void
ping_rec_err (int msglevel)
{
  msg (msglevel, "only one of --ping-exit or --ping-restart options may be specified");
}
#endif

static int
positive_atoi (const char *str)
{
  const int i = atoi (str);
  return i < 0 ? 0 : i;
}

#ifdef WIN32  /* This function is only used when compiling on Windows */
static unsigned int
atou (const char *str)
{
  unsigned int val = 0;
  sscanf (str, "%u", &val);
  return val;
}
#endif

static inline bool
space (unsigned char c)
{
  return c == '\0' || isspace (c);
}

int
parse_line (const char *line,
	    char *p[],
	    const int n,
	    const char *file,
	    const int line_num,
	    int msglevel,
	    struct gc_arena *gc)
{
  const int STATE_INITIAL = 0;
  const int STATE_READING_QUOTED_PARM = 1;
  const int STATE_READING_UNQUOTED_PARM = 2;
  const int STATE_DONE = 3;
  const int STATE_READING_SQUOTED_PARM = 4;

  const char *error_prefix = "";

  int ret = 0;
  const char *c = line;
  int state = STATE_INITIAL;
  bool backslash = false;
  char in, out;

  char parm[OPTION_PARM_SIZE];
  unsigned int parm_len = 0;

  msglevel &= ~M_OPTERR;

  if (msglevel & M_MSG_VIRT_OUT)
    error_prefix = "ERROR: ";

  do
    {
      in = *c;
      out = 0;

      if (!backslash && in == '\\' && state != STATE_READING_SQUOTED_PARM)
	{
	  backslash = true;
	}
      else
	{
	  if (state == STATE_INITIAL)
	    {
	      if (!space (in))
		{
		  if (in == ';' || in == '#') /* comment */
		    break;
		  if (!backslash && in == '\"')
		    state = STATE_READING_QUOTED_PARM;
		  else if (!backslash && in == '\'')
		    state = STATE_READING_SQUOTED_PARM;
		  else
		    {
		      out = in;
		      state = STATE_READING_UNQUOTED_PARM;
		    }
		}
	    }
	  else if (state == STATE_READING_UNQUOTED_PARM)
	    {
	      if (!backslash && space (in))
		state = STATE_DONE;
	      else
		out = in;
	    }
	  else if (state == STATE_READING_QUOTED_PARM)
	    {
	      if (!backslash && in == '\"')
		state = STATE_DONE;
	      else
		out = in;
	    }
	  else if (state == STATE_READING_SQUOTED_PARM)
	    {
	      if (in == '\'')
	        state = STATE_DONE;
	      else
	        out = in;
	    }
	  if (state == STATE_DONE)
	    {
	      /* ASSERT (parm_len > 0); */
	      p[ret] = gc_malloc (parm_len + 1, true, gc);
	      memcpy (p[ret], parm, parm_len);
	      p[ret][parm_len] = '\0';
	      state = STATE_INITIAL;
	      parm_len = 0;
	      ++ret;
	    }

	  if (backslash && out)
	    {
	      if (!(out == '\\' || out == '\"' || space (out)))
		{
#ifdef ENABLE_SMALL
		  msg (msglevel, "%sOptions warning: Bad backslash ('\\') usage in %s:%d", error_prefix, file, line_num);
#else
		  msg (msglevel, "%sOptions warning: Bad backslash ('\\') usage in %s:%d: remember that backslashes are treated as shell-escapes and if you need to pass backslash characters as part of a Windows filename, you should use double backslashes such as \"c:\\\\" PACKAGE "\\\\static.key\"", error_prefix, file, line_num);
#endif
		  return 0;
		}
	    }
	  backslash = false;
	}

      /* store parameter character */
      if (out)
	{
	  if (parm_len >= SIZE (parm))
	    {
	      parm[SIZE (parm) - 1] = 0;
	      msg (msglevel, "%sOptions error: Parameter at %s:%d is too long (%d chars max): %s",
		   error_prefix, file, line_num, (int) SIZE (parm), parm);
	      return 0;
	    }
	  parm[parm_len++] = out;
	}

      /* avoid overflow if too many parms in one config file line */
      if (ret >= n)
	break;

    } while (*c++ != '\0');

  if (state == STATE_READING_QUOTED_PARM)
    {
      msg (msglevel, "%sOptions error: No closing quotation (\") in %s:%d", error_prefix, file, line_num);
      return 0;
    }
  if (state == STATE_READING_SQUOTED_PARM)
    {
      msg (msglevel, "%sOptions error: No closing single quotation (\') in %s:%d", error_prefix, file, line_num);
      return 0;
    }
  if (state != STATE_INITIAL)
    {
      msg (msglevel, "%sOptions error: Residual parse state (%d) in %s:%d", error_prefix, state, file, line_num);
      return 0;
    }
#if 0
  {
    int i;
    for (i = 0; i < ret; ++i)
      {
	msg (M_INFO|M_NOPREFIX, "%s:%d ARG[%d] '%s'", file, line_num, i, p[i]);
      }
  }
#endif
    return ret;
}

static void
bypass_doubledash (char **p)
{
  if (strlen (*p) >= 3 && !strncmp (*p, "--", 2))
    *p += 2;
}

#if ENABLE_INLINE_FILES

struct in_src {
# define IS_TYPE_FP 1
# define IS_TYPE_BUF 2
  int type;
  union {
    FILE *fp;
    struct buffer *multiline;
  } u;
};

static bool
in_src_get (const struct in_src *is, char *line, const int size)
{
  if (is->type == IS_TYPE_FP)
    {
      return BOOL_CAST (fgets (line, size, is->u.fp));
    }
  else if (is->type == IS_TYPE_BUF)
    {
      bool status = buf_parse (is->u.multiline, '\n', line, size);
      if ((int) strlen (line) + 1 < size)
	strcat (line, "\n");
      return status;
    }
  else
    {
      ASSERT (0);
      return false;
    }
}

static char *
read_inline_file (struct in_src *is, const char *close_tag, struct gc_arena *gc)
{
  char line[OPTION_LINE_SIZE];
  struct buffer buf = alloc_buf (10000);
  char *ret;
  while (in_src_get (is, line, sizeof (line)))
    {
      if (!strncmp (line, close_tag, strlen (close_tag)))
	break;
      buf_printf (&buf, "%s", line);
    }
  ret = string_alloc (BSTR (&buf), gc);
  buf_clear (&buf);
  free_buf (&buf);
  CLEAR (line);
  return ret;
}

static bool
check_inline_file (struct in_src *is, char *p[], struct gc_arena *gc)
{
  bool ret = false;
  if (p[0] && !p[1])
    {
      char *arg = p[0];
      if (arg[0] == '<' && arg[strlen(arg)-1] == '>')
	{
	  struct buffer close_tag;
	  arg[strlen(arg)-1] = '\0';
	  p[0] = string_alloc (arg+1, gc);
	  p[1] = string_alloc (INLINE_FILE_TAG, gc);
	  close_tag = alloc_buf (strlen(p[0]) + 4);
	  buf_printf (&close_tag, "</%s>", p[0]);
	  p[2] = read_inline_file (is, BSTR (&close_tag), gc);
	  p[3] = NULL;
	  free_buf (&close_tag);
	  ret = true;
	}
    }
  return ret;
}

static bool
check_inline_file_via_fp (FILE *fp, char *p[], struct gc_arena *gc)
{
  struct in_src is;
  is.type = IS_TYPE_FP;
  is.u.fp = fp;
  return check_inline_file (&is, p, gc);
}

static bool
check_inline_file_via_buf (struct buffer *multiline, char *p[], struct gc_arena *gc)
{
  struct in_src is;
  is.type = IS_TYPE_BUF;
  is.u.multiline = multiline;
  return check_inline_file (&is, p, gc);
}

#endif

static void
add_option (struct options *options,
	    char *p[],
	    const char *file,
	    int line,
	    const int level,
	    const int msglevel,
	    const unsigned int permission_mask,
	    unsigned int *option_types_found,
	    struct env_set *es);

static void
read_config_file (struct options *options,
		  const char *file,
		  int level,
		  const char *top_file,
		  const int top_line,
		  const int msglevel,
		  const unsigned int permission_mask,
		  unsigned int *option_types_found,
		  struct env_set *es)
{
  const int max_recursive_levels = 10;
  FILE *fp;
  int line_num;
  char line[OPTION_LINE_SIZE];
  char *p[MAX_PARMS];

  ++level;
  if (level <= max_recursive_levels)
    {
      if (streq (file, "stdin"))
	fp = stdin;
      else
	fp = fopen (file, "r");
      if (fp)
	{
	  line_num = 0;
	  while (fgets(line, sizeof (line), fp))
	    {
	      CLEAR (p);
	      ++line_num;
	      if (parse_line (line, p, SIZE (p), file, line_num, msglevel, &options->gc))
		{
		  bypass_doubledash (&p[0]);
#if ENABLE_INLINE_FILES
		  check_inline_file_via_fp (fp, p, &options->gc);
#endif
		  add_option (options, p, file, line_num, level, msglevel, permission_mask, option_types_found, es);
		}
	    }
	  if (fp != stdin)
	    fclose (fp);
	}
      else
	{
	  msg (msglevel, "In %s:%d: Error opening configuration file: %s", top_file, top_line, file);
	}
    }
  else
    {
      msg (msglevel, "In %s:%d: Maximum recursive include levels exceeded in include attempt of file %s -- probably you have a configuration file that tries to include itself.", top_file, top_line, file);
    }
  CLEAR (line);
  CLEAR (p);
}

static void
read_config_string (const char *prefix,
		    struct options *options,
		    const char *config,
		    const int msglevel,
		    const unsigned int permission_mask,
		    unsigned int *option_types_found,
		    struct env_set *es)
{
  char line[OPTION_LINE_SIZE];
  struct buffer multiline;
  int line_num = 0;

  buf_set_read (&multiline, (uint8_t*)config, strlen (config));

  while (buf_parse (&multiline, '\n', line, sizeof (line)))
    {
      char *p[MAX_PARMS];
      CLEAR (p);
      ++line_num;
      if (parse_line (line, p, SIZE (p), prefix, line_num, msglevel, &options->gc))
	{
	  bypass_doubledash (&p[0]);
#if ENABLE_INLINE_FILES
	  check_inline_file_via_buf (&multiline, p, &options->gc);
#endif
	  add_option (options, p, NULL, line_num, 0, msglevel, permission_mask, option_types_found, es);
	}
      CLEAR (p);
    }
  CLEAR (line);
}

void
parse_argv (struct options *options,
	    const int argc,
	    char *argv[],
	    const int msglevel,
	    const unsigned int permission_mask,
	    unsigned int *option_types_found,
	    struct env_set *es)
{
  int i, j;

  /* usage message */
  if (argc <= 1)
    usage ();

  /* config filename specified only? */
  if (argc == 2 && strncmp (argv[1], "--", 2))
    {
      char *p[MAX_PARMS];
      CLEAR (p);
      p[0] = "config";
      p[1] = argv[1];
      add_option (options, p, NULL, 0, 0, msglevel, permission_mask, option_types_found, es);
    }
  else
    {
      /* parse command line */
      for (i = 1; i < argc; ++i)
	{
	  char *p[MAX_PARMS];
	  CLEAR (p);
	  p[0] = argv[i];
	  if (strncmp(p[0], "--", 2))
	    {
	      msg (msglevel, "I'm trying to parse \"%s\" as an --option parameter but I don't see a leading '--'", p[0]);
	    }
	  else
	    p[0] += 2;

	  for (j = 1; j < MAX_PARMS; ++j)
	    {
	      if (i + j < argc)
		{
		  char *arg = argv[i + j];
		  if (strncmp (arg, "--", 2))
		    p[j] = arg;
		  else
		    break;
		}
	    }
	  add_option (options, p, NULL, 0, 0, msglevel, permission_mask, option_types_found, es);
	  i += j - 1;
	}
    }
}

bool
apply_push_options (struct options *options,
		    struct buffer *buf,
		    unsigned int permission_mask,
		    unsigned int *option_types_found,
		    struct env_set *es)
{
  char line[OPTION_PARM_SIZE];
  int line_num = 0;
  const char *file = "[PUSH-OPTIONS]";
  const int msglevel = D_PUSH_ERRORS|M_OPTERR;

  while (buf_parse (buf, ',', line, sizeof (line)))
    {
      char *p[MAX_PARMS];
      CLEAR (p);
      ++line_num;
      if (parse_line (line, p, SIZE (p), file, line_num, msglevel, &options->gc))
	{
	  add_option (options, p, file, line_num, 0, msglevel, permission_mask, option_types_found, es);
	}
    }
  return true;
}

void
options_server_import (struct options *o,
		       const char *filename,
		       int msglevel,
		       unsigned int permission_mask,
		       unsigned int *option_types_found,
		       struct env_set *es)
{
  msg (D_PUSH, "OPTIONS IMPORT: reading client specific options from: %s", filename);
  read_config_file (o,
		    filename,
		    0,
		    filename,
		    0,
		    msglevel,
		    permission_mask,
		    option_types_found,
		    es);
}

void options_string_import (struct options *options,
			    const char *config,
			    const int msglevel,
			    const unsigned int permission_mask,
			    unsigned int *option_types_found,
			    struct env_set *es)
{
  read_config_string ("[CONFIG-STRING]", options, config, msglevel, permission_mask, option_types_found, es);
}

#if P2MP

#define VERIFY_PERMISSION(mask) { if (!verify_permission(p[0], (mask), permission_mask, option_types_found, msglevel)) goto err; }

static bool
verify_permission (const char *name,
		   const unsigned int type,
		   const unsigned int allowed,
		   unsigned int *found,
		   const int msglevel)
{
  if (!(type & allowed))
    {
      msg (msglevel, "option '%s' cannot be used in this context", name);
      return false;
    }
  else
    {
      if (found)
	*found |= type;
      return true;
    }
}

#else

#define VERIFY_PERMISSION(mask)

#endif

/*
 * Check that an option doesn't have too
 * many parameters.
 */

#define NM_QUOTE_HINT (1<<0)

static bool
no_more_than_n_args (const int msglevel,
		     char *p[],
		     const int max,
		     const unsigned int flags)
{
  const int len = string_array_len ((const char **)p);

  if (!len)
    return false;

  if (len > max)
    {
      msg (msglevel, "the --%s directive should have at most %d parameter%s.%s",
	   p[0],
	   max - 1,
	   max >= 3 ? "s" : "",
	   (flags & NM_QUOTE_HINT) ? "  To pass a list of arguments as one of the parameters, try enclosing them in double quotes (\"\")." : "");
      return false;
    }
  else
    return true;
}

static inline int
msglevel_forward_compatible (struct options *options, const int msglevel)
{
  return options->forward_compatible ? M_WARN : msglevel;
}

static void
warn_multiple_script (const char *script, const char *type) {
      if (script) {
	msg (M_WARN, "Multiple --%s scripts defined.  "
	     "The previously configured script is overridden.", type);
      }
}


static void
add_option (struct options *options,
	    char *p[],
	    const char *file,
	    int line,
	    const int level,
	    const int msglevel,
	    const unsigned int permission_mask,
	    unsigned int *option_types_found,
	    struct env_set *es)
{
  struct gc_arena gc = gc_new ();
  const bool pull_mode = BOOL_CAST (permission_mask & OPT_P_PULL_MODE);
  int msglevel_fc = msglevel_forward_compatible (options, msglevel);

  ASSERT (MAX_PARMS >= 5);
  if (!file)
    {
      file = "[CMD-LINE]";
      line = 1;
    }
  if (streq (p[0], "help"))
    {
      VERIFY_PERMISSION (OPT_P_GENERAL);
      usage ();
    }
  if (streq (p[0], "version"))
    {
      VERIFY_PERMISSION (OPT_P_GENERAL);
      usage_version ();
    }
  else if (streq (p[0], "config") && p[1])
    {
      VERIFY_PERMISSION (OPT_P_CONFIG);

      /* save first config file only in options */
      if (!options->config)
	options->config = p[1];

      read_config_file (options, p[1], level, file, line, msglevel, permission_mask, option_types_found, es);
    }
#if 0
  else if (streq (p[0], "foreign-option") && p[1])
    {
      VERIFY_PERMISSION (OPT_P_IPWIN32);
      foreign_option (options, p, 3, es);
    }
#endif
  else if (streq (p[0], "echo") || streq (p[0], "parameter"))
    {
      struct buffer string = alloc_buf_gc (OPTION_PARM_SIZE, &gc);
      int j;
      bool good = true;

      VERIFY_PERMISSION (OPT_P_ECHO);

      for (j = 1; j < MAX_PARMS; ++j)
	{
	  if (!p[j])
	    break;
	  if (j > 1)
	    good &= buf_printf (&string, " ");
	  good &= buf_printf (&string, "%s", p[j]);
	}
      if (good)
	{
	  msg (M_INFO, "%s:%s",
	       pull_mode ? "ECHO-PULL" : "ECHO",
	       BSTR (&string));
#ifdef ENABLE_MANAGEMENT
	  if (management)
	    management_echo (management, BSTR (&string), pull_mode);
#endif
	}
      else
	msg (M_WARN, "echo/parameter option overflow");
    }
#ifdef ENABLE_MANAGEMENT
  else if (streq (p[0], "management") && p[1] && p[2])
    {
      int port = 0;

      VERIFY_PERMISSION (OPT_P_GENERAL);
      if (streq (p[2], "unix"))
	{
#if UNIX_SOCK_SUPPORT
	  options->management_flags |= MF_UNIX_SOCK;
#else
	  msg (msglevel, "MANAGEMENT: this platform does not support unix domain sockets");
	  goto err;
#endif
	}
      else
	{
	  port = atoi (p[2]);
	  if (!legal_ipv4_port (port))
	    {
	      msg (msglevel, "port number associated with --management directive is out of range");
	      goto err;
	    }
	}

      options->management_addr = p[1];
      options->management_port = port;
      if (p[3])
	{
	  options->management_user_pass = p[3];
	}
    }
  else if (streq (p[0], "management-client-user") && p[1])
    {
      VERIFY_PERMISSION (OPT_P_GENERAL);
      options->management_client_user = p[1];
    }
  else if (streq (p[0], "management-client-group") && p[1])
    {
      VERIFY_PERMISSION (OPT_P_GENERAL);
      options->management_client_group = p[1];
    }
  else if (streq (p[0], "management-query-passwords"))
    {
      VERIFY_PERMISSION (OPT_P_GENERAL);
      options->management_flags |= MF_QUERY_PASSWORDS;
    }
  else if (streq (p[0], "management-hold"))
    {
      VERIFY_PERMISSION (OPT_P_GENERAL);
      options->management_flags |= MF_HOLD;
    }
  else if (streq (p[0], "management-signal"))
    {
      VERIFY_PERMISSION (OPT_P_GENERAL);
      options->management_flags |= MF_SIGNAL;
    }
  else if (streq (p[0], "management-forget-disconnect"))
    {
      VERIFY_PERMISSION (OPT_P_GENERAL);
      options->management_flags |= MF_FORGET_DISCONNECT;
    }
  else if (streq (p[0], "management-up-down"))
    {
      VERIFY_PERMISSION (OPT_P_GENERAL);
      options->management_flags |= MF_UP_DOWN;
    }
  else if (streq (p[0], "management-client"))
    {
      VERIFY_PERMISSION (OPT_P_GENERAL);
      options->management_flags |= MF_CONNECT_AS_CLIENT;
      options->management_write_peer_info_file = p[1];
    }
#ifdef MANAGMENT_EXTERNAL_KEY
  else if (streq (p[0], "management-external-key"))
    {
      VERIFY_PERMISSION (OPT_P_GENERAL);
      options->management_flags |= MF_EXTERNAL_KEY;
      options->priv_key_file = "EXTERNAL_PRIVATE_KEY";
    }
#endif
#ifdef MANAGEMENT_DEF_AUTH
  else if (streq (p[0], "management-client-auth"))
    {
      VERIFY_PERMISSION (OPT_P_GENERAL);
      options->management_flags |= MF_CLIENT_AUTH;
    }
#endif
#ifdef ENABLE_X509_TRACK
  else if (streq (p[0], "x509-track") && p[1])
    {
      VERIFY_PERMISSION (OPT_P_GENERAL);
      x509_track_add (&options->x509_track, p[1], msglevel, &options->gc);
    }
#endif
#ifdef MANAGEMENT_PF
  else if (streq (p[0], "management-client-pf"))
    {
      VERIFY_PERMISSION (OPT_P_GENERAL);
      options->management_flags |= (MF_CLIENT_PF | MF_CLIENT_AUTH);
    }
#endif
  else if (streq (p[0], "management-log-cache") && p[1])
    {
      int cache;

      VERIFY_PERMISSION (OPT_P_GENERAL);
      cache = atoi (p[1]);
      if (cache < 1)
	{
	  msg (msglevel, "--management-log-cache parameter is out of range");
	  goto err;
	}
      options->management_log_history_cache = cache;
    }
#endif
#ifdef ENABLE_PLUGIN
  else if (streq (p[0], "plugin") && p[1])
    {
      VERIFY_PERMISSION (OPT_P_PLUGIN);
      if (!options->plugin_list)
	options->plugin_list = plugin_option_list_new (&options->gc);
      if (!plugin_option_list_add (options->plugin_list, &p[1], &options->gc))
	{
	  msg (msglevel, "plugin add failed: %s", p[1]);
	  goto err;
	}
    }
#endif
  else if (streq (p[0], "mode") && p[1])
    {
      VERIFY_PERMISSION (OPT_P_GENERAL);
      if (streq (p[1], "p2p"))
	options->mode = MODE_POINT_TO_POINT;
#if P2MP_SERVER
      else if (streq (p[1], "server"))
	options->mode = MODE_SERVER;
#endif
      else
	{
	  msg (msglevel, "Bad --mode parameter: %s", p[1]);
	  goto err;
	}
    }
  else if (streq (p[0], "dev") && p[1])
    {
      VERIFY_PERMISSION (OPT_P_GENERAL);
      options->dev = p[1];
    }
  else if (streq (p[0], "dev-type") && p[1])
    {
      VERIFY_PERMISSION (OPT_P_GENERAL);
      options->dev_type = p[1];
    }
  else if (streq (p[0], "dev-node") && p[1])
    {
      VERIFY_PERMISSION (OPT_P_GENERAL);
      options->dev_node = p[1];
    }
  else if (streq (p[0], "lladdr") && p[1])
    {
      VERIFY_PERMISSION (OPT_P_UP);
      if (mac_addr_safe (p[1])) /* MAC address only */
	options->lladdr = p[1];
      else
	{
	  msg (msglevel, "lladdr parm '%s' must be a MAC address", p[1]);
	  goto err;
	}
    }
  else if (streq (p[0], "topology") && p[1])
    {
      VERIFY_PERMISSION (OPT_P_UP);
      options->topology = parse_topology (p[1], msglevel);
    }
  else if (streq (p[0], "tun-ipv6"))
    {
      VERIFY_PERMISSION (OPT_P_UP);
      options->tun_ipv6 = true;
    }
#ifdef CONFIG_FEATURE_IPROUTE
  else if (streq (p[0], "iproute") && p[1])
    {
      VERIFY_PERMISSION (OPT_P_GENERAL);
      iproute_path = p[1];
    }
#endif
  else if (streq (p[0], "ifconfig") && p[1] && p[2])
    {
      VERIFY_PERMISSION (OPT_P_UP);
      if (ip_or_dns_addr_safe (p[1], options->allow_pull_fqdn) && ip_or_dns_addr_safe (p[2], options->allow_pull_fqdn)) /* FQDN -- may be DNS name */
	{
	  options->ifconfig_local = p[1];
	  options->ifconfig_remote_netmask = p[2];
	}
      else
	{
	  msg (msglevel, "ifconfig parms '%s' and '%s' must be valid addresses", p[1], p[2]);
	  goto err;
	}
    }
  else if (streq (p[0], "ifconfig-ipv6") && p[1] && p[2] )
    {
      unsigned int netbits;
      char * ipv6_local;
	
      VERIFY_PERMISSION (OPT_P_UP);
      if ( get_ipv6_addr( p[1], NULL, &netbits, &ipv6_local, msglevel ) &&
           ipv6_addr_safe( p[2] ) )
        {
	  if ( netbits < 64 || netbits > 124 )
	    {
	      msg( msglevel, "ifconfig-ipv6: /netbits must be between 64 and 124, not '/%d'", netbits );
	      goto err;
	    }
	  options->ifconfig_ipv6_local = ipv6_local;
	  options->ifconfig_ipv6_netbits = netbits;
	  options->ifconfig_ipv6_remote = p[2];
        }
      else
	{
	  msg (msglevel, "ifconfig-ipv6 parms '%s' and '%s' must be valid addresses", p[1], p[2]);
	  goto err;
	}
    }
  else if (streq (p[0], "ifconfig-noexec"))
    {
      VERIFY_PERMISSION (OPT_P_UP);
      options->ifconfig_noexec = true;
    }
  else if (streq (p[0], "ifconfig-nowarn"))
    {
      VERIFY_PERMISSION (OPT_P_UP);
      options->ifconfig_nowarn = true;
    }
  else if (streq (p[0], "local") && p[1])
    {
      VERIFY_PERMISSION (OPT_P_GENERAL|OPT_P_CONNECTION);
      options->ce.local = p[1];
    }
  else if (streq (p[0], "remote-random"))
    {
      VERIFY_PERMISSION (OPT_P_GENERAL);
      options->remote_random = true;
    }
#if ENABLE_CONNECTION
  else if (streq (p[0], "connection") && p[1])
    {
      VERIFY_PERMISSION (OPT_P_GENERAL);
      if (streq (p[1], INLINE_FILE_TAG) && p[2])
	{
	  struct options sub;
	  struct connection_entry *e;

	  init_options (&sub, true);
	  sub.ce = options->ce;
	  read_config_string ("[CONNECTION-OPTIONS]", &sub, p[2], msglevel, OPT_P_CONNECTION, option_types_found, es);
	  if (!sub.ce.remote)
	    {
	      msg (msglevel, "Each 'connection' block must contain exactly one 'remote' directive");
	      goto err;
	    }

	  e = alloc_connection_entry (options, msglevel);
	  if (!e)
	    goto err;
	  *e = sub.ce;
	  gc_transfer (&options->gc, &sub.gc);
	  uninit_options (&sub);
	}
    }
#endif
#ifdef ENABLE_CONNECTION
  else if (streq (p[0], "remote-ip-hint") && p[1])
    {
      VERIFY_PERMISSION (OPT_P_GENERAL);
      options->remote_ip_hint = p[1];
    }
#endif
#if HTTP_PROXY_FALLBACK
  else if (streq (p[0], "http-proxy-fallback"))
    {
      VERIFY_PERMISSION (OPT_P_GENERAL);
      options->http_proxy_fallback = true;
      options->force_connection_list = true;
    }
  else if (streq (p[0], "http-proxy-override") && p[1] && p[2])
    {
      VERIFY_PERMISSION (OPT_P_GENERAL);
      options->http_proxy_override = parse_http_proxy_override(p[1], p[2], p[3], msglevel, &options->gc);
      if (!options->http_proxy_override)
	goto err;
      options->force_connection_list = true;
    }
#endif
  else if (streq (p[0], "remote") && p[1])
    {
      struct remote_entry re;
      re.remote = NULL;
      re.remote_port = re.proto = -1;

      VERIFY_PERMISSION (OPT_P_GENERAL|OPT_P_CONNECTION);
      re.remote = p[1];
      if (p[2])
	{
	  const int port = atoi (p[2]);
	  if (!legal_ipv4_port (port))
	    {
	      msg (msglevel, "remote: port number associated with host %s is out of range", p[1]);
	      goto err;
	    }
	  re.remote_port = port;
	  if (p[3])
	    {
	      const int proto = ascii2proto (p[3]);
	      if (proto < 0)
		{
		  msg (msglevel, "remote: bad protocol associated with host %s: '%s'", p[1], p[3]);
		  goto err;
		}
	      re.proto = proto;
	    }
	}
#ifdef ENABLE_CONNECTION
      if (permission_mask & OPT_P_GENERAL)
	{
	  struct remote_entry *e = alloc_remote_entry (options, msglevel);
	  if (!e)
	    goto err;
	  *e = re;
	}
      else if (permission_mask & OPT_P_CONNECTION)
#endif
	{
	  connection_entry_load_re (&options->ce, &re);
	}
    }
  else if (streq (p[0], "resolv-retry") && p[1])
    {
      VERIFY_PERMISSION (OPT_P_GENERAL);
      if (streq (p[1], "infinite"))
	options->resolve_retry_seconds = RESOLV_RETRY_INFINITE;
      else
	options->resolve_retry_seconds = positive_atoi (p[1]);
    }
  else if (streq (p[0], "connect-retry") && p[1])
    {
      VERIFY_PERMISSION (OPT_P_GENERAL|OPT_P_CONNECTION);
      options->ce.connect_retry_seconds = positive_atoi (p[1]);
      options->ce.connect_retry_defined = true;
    }
  else if (streq (p[0], "connect-timeout") && p[1])
    {
      VERIFY_PERMISSION (OPT_P_GENERAL|OPT_P_CONNECTION);
      options->ce.connect_timeout = positive_atoi (p[1]);
      options->ce.connect_timeout_defined = true;
    }
  else if (streq (p[0], "connect-retry-max") && p[1])
    {
      VERIFY_PERMISSION (OPT_P_GENERAL|OPT_P_CONNECTION);
      options->ce.connect_retry_max = positive_atoi (p[1]);
    }
  else if (streq (p[0], "ipchange") && p[1])
    {
      VERIFY_PERMISSION (OPT_P_SCRIPT);
      if (!no_more_than_n_args (msglevel, p, 2, NM_QUOTE_HINT))
	goto err;
      warn_multiple_script (options->ipchange, "ipchange");
      options->ipchange = string_substitute (p[1], ',', ' ', &options->gc);
    }
  else if (streq (p[0], "float"))
    {
      VERIFY_PERMISSION (OPT_P_GENERAL|OPT_P_CONNECTION);
      options->ce.remote_float = true;
    }
#ifdef ENABLE_DEBUG
  else if (streq (p[0], "gremlin") && p[1])
    {
      VERIFY_PERMISSION (OPT_P_GENERAL);
      options->gremlin = positive_atoi (p[1]);
    }
#endif
  else if (streq (p[0], "chroot") && p[1])
    {
      VERIFY_PERMISSION (OPT_P_GENERAL);
      options->chroot_dir = p[1];
    }
  else if (streq (p[0], "cd") && p[1])
    {
      VERIFY_PERMISSION (OPT_P_GENERAL);
      if (openvpn_chdir (p[1]))
	{
	  msg (M_ERR, "cd to '%s' failed", p[1]);
	  goto err;
	}
      options->cd_dir = p[1];
    }
#ifdef HAVE_SETCON
  else if (streq (p[0], "setcon") && p[1])
    {
      VERIFY_PERMISSION (OPT_P_GENERAL);
      options->selinux_context = p[1];
    }
#endif
  else if (streq (p[0], "writepid") && p[1])
    {
      VERIFY_PERMISSION (OPT_P_GENERAL);
      options->writepid = p[1];
    }
  else if (streq (p[0], "up") && p[1])
    {
      VERIFY_PERMISSION (OPT_P_SCRIPT);
      if (!no_more_than_n_args (msglevel, p, 2, NM_QUOTE_HINT))
	goto err;
      warn_multiple_script (options->up_script, "up");
      options->up_script = p[1];
    }
  else if (streq (p[0], "down") && p[1])
    {
      VERIFY_PERMISSION (OPT_P_SCRIPT);
      if (!no_more_than_n_args (msglevel, p, 2, NM_QUOTE_HINT))
	goto err;
      warn_multiple_script (options->down_script, "down");
      options->down_script = p[1];
    }
  else if (streq (p[0], "down-pre"))
    {
      VERIFY_PERMISSION (OPT_P_GENERAL);
      options->down_pre = true;
    }
  else if (streq (p[0], "up-delay"))
    {
      VERIFY_PERMISSION (OPT_P_GENERAL);
      options->up_delay = true;
    }
  else if (streq (p[0], "up-restart"))
    {
      VERIFY_PERMISSION (OPT_P_GENERAL);
      options->up_restart = true;
    }
  else if (streq (p[0], "syslog"))
    {
      VERIFY_PERMISSION (OPT_P_GENERAL);
      open_syslog (p[1], false);
    }
  else if (streq (p[0], "daemon"))
    {
      bool didit = false;
      VERIFY_PERMISSION (OPT_P_GENERAL);
      if (!options->daemon)
	{
	  options->daemon = didit = true;
	  open_syslog (p[1], false);
	}
      if (p[1])
	{
	  if (!didit)
	    {
	      msg (M_WARN, "WARNING: Multiple --daemon directives specified, ignoring --daemon %s. (Note that initscripts sometimes add their own --daemon directive.)", p[1]);
	      goto err;
	    }
	}
    }
  else if (streq (p[0], "inetd"))
    {
      VERIFY_PERMISSION (OPT_P_GENERAL);
      if (!options->inetd)
	{
	  int z;
	  const char *name = NULL;
	  const char *opterr = "when --inetd is used with two parameters, one of them must be 'wait' or 'nowait' and the other must be a daemon name to use for system logging";

	  options->inetd = -1;

	  for (z = 1; z <= 2; ++z)
	    {
	      if (p[z])
		{
		  if (streq (p[z], "wait"))
		    {
		      if (options->inetd != -1)
			{
			  msg (msglevel, "%s", opterr);
			  goto err;
			}
		      else
			options->inetd = INETD_WAIT;
		    }
		  else if (streq (p[z], "nowait"))
		    {
		      if (options->inetd != -1)
			{
			  msg (msglevel, "%s", opterr);
			  goto err;
			}
		      else
			options->inetd = INETD_NOWAIT;
		    }
		  else
		    {
		      if (name != NULL)
			{
			  msg (msglevel, "%s", opterr);
			  goto err;
			}
		      name = p[z];
		    }
		}
	    }

	  /* default */
	  if (options->inetd == -1)
	    options->inetd = INETD_WAIT;

	  save_inetd_socket_descriptor ();
	  open_syslog (name, true);
	}
    }
  else if (streq (p[0], "log") && p[1])
    {
      VERIFY_PERMISSION (OPT_P_GENERAL);
      options->log = true;
      redirect_stdout_stderr (p[1], false);
    }
  else if (streq (p[0], "suppress-timestamps"))
    {
      VERIFY_PERMISSION (OPT_P_GENERAL);
      options->suppress_timestamps = true;
      set_suppress_timestamps(true);
    }
  else if (streq (p[0], "log-append") && p[1])
    {
      VERIFY_PERMISSION (OPT_P_GENERAL);
      options->log = true;
      redirect_stdout_stderr (p[1], true);
    }
  else if (streq (p[0], "mlock"))
    {
      VERIFY_PERMISSION (OPT_P_GENERAL);
      options->mlock = true;
    }
#if ENABLE_IP_PKTINFO
  else if (streq (p[0], "multihome"))
    {
      VERIFY_PERMISSION (OPT_P_GENERAL);
      options->sockflags |= SF_USE_IP_PKTINFO;
    }
#endif
  else if (streq (p[0], "verb") && p[1])
    {
      VERIFY_PERMISSION (OPT_P_MESSAGES);
      options->verbosity = positive_atoi (p[1]);
    }
  else if (streq (p[0], "mute") && p[1])
    {
      VERIFY_PERMISSION (OPT_P_MESSAGES);
      options->mute = positive_atoi (p[1]);
    }
  else if (streq (p[0], "errors-to-stderr"))
    {
      VERIFY_PERMISSION (OPT_P_MESSAGES);
      errors_to_stderr();
    }
  else if (streq (p[0], "status") && p[1])
    {
      VERIFY_PERMISSION (OPT_P_GENERAL);
      options->status_file = p[1];
      if (p[2])
	{
	  options->status_file_update_freq = positive_atoi (p[2]);
	}
    }
  else if (streq (p[0], "status-version") && p[1])
    {
      int version;

      VERIFY_PERMISSION (OPT_P_GENERAL);
      version = atoi (p[1]);
      if (version < 1 || version > 3)
	{
	  msg (msglevel, "--status-version must be 1 to 3");
	  goto err;
	}
      options->status_file_version = version;
    }
  else if (streq (p[0], "remap-usr1") && p[1])
    {
      VERIFY_PERMISSION (OPT_P_GENERAL);
      if (streq (p[1], "SIGHUP"))
	options->remap_sigusr1 = SIGHUP;
      else if (streq (p[1], "SIGTERM"))
	options->remap_sigusr1 = SIGTERM;
      else
	{
	  msg (msglevel, "--remap-usr1 parm must be 'SIGHUP' or 'SIGTERM'");
	  goto err;
	}
    }
  else if ((streq (p[0], "link-mtu") || streq (p[0], "udp-mtu")) && p[1])
    {
      VERIFY_PERMISSION (OPT_P_MTU);
      options->link_mtu = positive_atoi (p[1]);
      options->link_mtu_defined = true;
    }
  else if (streq (p[0], "tun-mtu") && p[1])
    {
      VERIFY_PERMISSION (OPT_P_MTU);
      options->tun_mtu = positive_atoi (p[1]);
      options->tun_mtu_defined = true;
    }
  else if (streq (p[0], "tun-mtu-extra") && p[1])
    {
      VERIFY_PERMISSION (OPT_P_MTU);
      options->tun_mtu_extra = positive_atoi (p[1]);
      options->tun_mtu_extra_defined = true;
    }
#ifdef ENABLE_FRAGMENT
  else if (streq (p[0], "mtu-dynamic"))
    {
      VERIFY_PERMISSION (OPT_P_GENERAL);
      msg (msglevel, "--mtu-dynamic has been replaced by --fragment");
      goto err;
    }
  else if (streq (p[0], "fragment") && p[1])
    {
      VERIFY_PERMISSION (OPT_P_MTU);
      options->fragment = positive_atoi (p[1]);
    }
#endif
  else if (streq (p[0], "mtu-disc") && p[1])
    {
      VERIFY_PERMISSION (OPT_P_MTU);
      options->mtu_discover_type = translate_mtu_discover_type_name (p[1]);
    }
#ifdef ENABLE_OCC
  else if (streq (p[0], "mtu-test"))
    {
      VERIFY_PERMISSION (OPT_P_GENERAL);
      options->mtu_test = true;
    }
#endif
  else if (streq (p[0], "nice") && p[1])
    {
      VERIFY_PERMISSION (OPT_P_NICE);
      options->nice = atoi (p[1]);
    }
  else if (streq (p[0], "rcvbuf") && p[1])
    {
      VERIFY_PERMISSION (OPT_P_SOCKBUF);
      options->rcvbuf = positive_atoi (p[1]);
    }
  else if (streq (p[0], "sndbuf") && p[1])
    {
      VERIFY_PERMISSION (OPT_P_SOCKBUF);
      options->sndbuf = positive_atoi (p[1]);
    }
  else if (streq (p[0], "socket-flags"))
    {
      int j;
      VERIFY_PERMISSION (OPT_P_SOCKFLAGS);
      for (j = 1; j < MAX_PARMS && p[j]; ++j)
	{
	  if (streq (p[j], "TCP_NODELAY"))
	    options->sockflags |= SF_TCP_NODELAY;
	  else
	    msg (msglevel, "unknown socket flag: %s", p[j]);	    
	}
    }
  else if (streq (p[0], "txqueuelen") && p[1])
    {
      VERIFY_PERMISSION (OPT_P_GENERAL);
#ifdef TARGET_LINUX
      options->tuntap_options.txqueuelen = positive_atoi (p[1]);
#else
      msg (msglevel, "--txqueuelen not supported on this OS");
      goto err;
#endif
    }
  else if (streq (p[0], "shaper") && p[1])
    {
#ifdef HAVE_GETTIMEOFDAY
      int shaper;

      VERIFY_PERMISSION (OPT_P_SHAPER);
      shaper = atoi (p[1]);
      if (shaper < SHAPER_MIN || shaper > SHAPER_MAX)
	{
	  msg (msglevel, "Bad shaper value, must be between %d and %d",
	       SHAPER_MIN, SHAPER_MAX);
	  goto err;
	}
      options->shaper = shaper;
#else /* HAVE_GETTIMEOFDAY */
      VERIFY_PERMISSION (OPT_P_GENERAL);
      msg (msglevel, "--shaper requires the gettimeofday() function which is missing");
      goto err;
#endif /* HAVE_GETTIMEOFDAY */
    }
  else if (streq (p[0], "port") && p[1])
    {
      int port;

      VERIFY_PERMISSION (OPT_P_GENERAL|OPT_P_CONNECTION);
      port = atoi (p[1]);
      if (!legal_ipv4_port (port))
	{
	  msg (msglevel, "Bad port number: %s", p[1]);
	  goto err;
	}
      options->ce.port_option_used = true;
      options->ce.local_port = options->ce.remote_port = port;
    }
  else if (streq (p[0], "lport") && p[1])
    {
      int port;

      VERIFY_PERMISSION (OPT_P_GENERAL|OPT_P_CONNECTION);
      port = atoi (p[1]);
      if ((port != 0) && !legal_ipv4_port (port))
	{
	  msg (msglevel, "Bad local port number: %s", p[1]);
	  goto err;
	}
      options->ce.local_port_defined = true;
      options->ce.port_option_used = true;
      options->ce.local_port = port;
    }
  else if (streq (p[0], "rport") && p[1])
    {
      int port;

      VERIFY_PERMISSION (OPT_P_GENERAL|OPT_P_CONNECTION);
      port = atoi (p[1]);
      if (!legal_ipv4_port (port))
	{
	  msg (msglevel, "Bad remote port number: %s", p[1]);
	  goto err;
	}
      options->ce.port_option_used = true;
      options->ce.remote_port = port;
    }
  else if (streq (p[0], "bind"))
    {
      VERIFY_PERMISSION (OPT_P_GENERAL|OPT_P_CONNECTION);
      options->ce.bind_defined = true;
    }
  else if (streq (p[0], "nobind"))
    {
      VERIFY_PERMISSION (OPT_P_GENERAL|OPT_P_CONNECTION);
      options->ce.bind_local = false;
    }
  else if (streq (p[0], "fast-io"))
    {
      VERIFY_PERMISSION (OPT_P_GENERAL);
      options->fast_io = true;
    }
  else if (streq (p[0], "inactive") && p[1])
    {
      VERIFY_PERMISSION (OPT_P_TIMER);
      options->inactivity_timeout = positive_atoi (p[1]);
      if (p[2])
	options->inactivity_minimum_bytes = positive_atoi (p[2]);
    }
  else if (streq (p[0], "proto") && p[1])
    {
      int proto;
      VERIFY_PERMISSION (OPT_P_GENERAL|OPT_P_CONNECTION);
      proto = ascii2proto (p[1]);
      if (proto < 0)
	{
	  msg (msglevel, "Bad protocol: '%s'.  Allowed protocols with --proto option: %s",
	       p[1],
	       proto2ascii_all (&gc));
	  goto err;
	}
      options->ce.proto = proto;
    }
  else if (streq (p[0], "proto-force") && p[1])
    {
      int proto_force;
      VERIFY_PERMISSION (OPT_P_GENERAL);
      proto_force = ascii2proto (p[1]);
      if (proto_force < 0)
	{
	  msg (msglevel, "Bad --proto-force protocol: '%s'", p[1]);
	  goto err;
	}
      options->proto_force = proto_force;
      options->force_connection_list = true;
    }
#ifdef GENERAL_PROXY_SUPPORT
  else if (streq (p[0], "auto-proxy"))
    {
      char *error = NULL;

      VERIFY_PERMISSION (OPT_P_GENERAL);
      options->auto_proxy_info = get_proxy_settings (&error, &options->gc);
      if (error)
	msg (M_WARN, "PROXY: %s", error);
    }
  else if (streq (p[0], "show-proxy-settings"))
    {
      struct auto_proxy_info *pi;
      char *error = NULL;

      VERIFY_PERMISSION (OPT_P_GENERAL);
      pi = get_proxy_settings (&error, &options->gc);
      if (pi)
	{
	  msg (M_INFO|M_NOPREFIX, "HTTP Server: %s", np(pi->http.server));
	  msg (M_INFO|M_NOPREFIX, "HTTP Port: %d", pi->http.port);
	  msg (M_INFO|M_NOPREFIX, "SOCKS Server: %s", np(pi->socks.server));
	  msg (M_INFO|M_NOPREFIX, "SOCKS Port: %d", pi->socks.port);
	}
      if (error)
	msg (msglevel, "Proxy error: %s", error);
#ifdef WIN32
      show_win_proxy_settings (M_INFO|M_NOPREFIX);
#endif
      openvpn_exit (OPENVPN_EXIT_STATUS_GOOD); /* exit point */
    }
#endif /* GENERAL_PROXY_SUPPORT */
#ifdef ENABLE_HTTP_PROXY
  else if (streq (p[0], "http-proxy") && p[1])
    {
      struct http_proxy_options *ho;

      VERIFY_PERMISSION (OPT_P_GENERAL|OPT_P_CONNECTION);

      {
	int port;
	if (!p[2])
	  {
	    msg (msglevel, "http-proxy port number not defined");
	    goto err;
	  }
	port = atoi (p[2]);
	if (!legal_ipv4_port (port))
	  {
	    msg (msglevel, "Bad http-proxy port number: %s", p[2]);
	    goto err;
	  }
	
	ho = init_http_options_if_undefined (options);
	
	ho->server = p[1];
	ho->port = port;
      }

      if (p[3])
	{
	  /* auto -- try to figure out proxy addr, port, and type automatically */
	  /* semiauto -- given proxy addr:port, try to figure out type automatically */
	  /* (auto|semiauto)-nct -- disable proxy auth cleartext protocols (i.e. basic auth) */
	  if (streq (p[3], "auto"))
	    ho->auth_retry = PAR_ALL;
	  else if (streq (p[3], "auto-nct"))
	    ho->auth_retry = PAR_NCT;
	  else
	    {
	      ho->auth_method_string = "basic";
	      ho->auth_file = p[3];

	      if (p[4])
		{
		  ho->auth_method_string = p[4];
		}
	    }
	}
      else
	{
	  ho->auth_method_string = "none";
	}
    }
  else if (streq (p[0], "http-proxy-retry"))
    {
      struct http_proxy_options *ho;
      VERIFY_PERMISSION (OPT_P_GENERAL|OPT_P_CONNECTION);
      ho = init_http_options_if_undefined (options);
      ho->retry = true;
    }
  else if (streq (p[0], "http-proxy-timeout") && p[1])
    {
      struct http_proxy_options *ho;

      VERIFY_PERMISSION (OPT_P_GENERAL|OPT_P_CONNECTION);
      ho = init_http_options_if_undefined (options);
      ho->timeout = positive_atoi (p[1]);
    }
  else if (streq (p[0], "http-proxy-option") && p[1])
    {
      struct http_proxy_options *ho;

      VERIFY_PERMISSION (OPT_P_GENERAL|OPT_P_CONNECTION);
      ho = init_http_options_if_undefined (options);

      if (streq (p[1], "VERSION") && p[2])
	{
	  ho->http_version = p[2];
	}
      else if (streq (p[1], "AGENT") && p[2])
	{
	  ho->user_agent = p[2];
	}
      else
	{
	  msg (msglevel, "Bad http-proxy-option or missing parameter: '%s'", p[1]);
	}
    }
#endif
#ifdef ENABLE_SOCKS
  else if (streq (p[0], "socks-proxy") && p[1])
    {
      VERIFY_PERMISSION (OPT_P_GENERAL|OPT_P_CONNECTION);

      if (p[2])
	{
	  int port;
          port = atoi (p[2]);
          if (!legal_ipv4_port (port))
	    {
	      msg (msglevel, "Bad socks-proxy port number: %s", p[2]);
	      goto err;
	    }
          options->ce.socks_proxy_port = port;
	}
      else
	{
	  options->ce.socks_proxy_port = 1080;
	}
      options->ce.socks_proxy_server = p[1];
      options->ce.socks_proxy_authfile = p[3]; /* might be NULL */
    }
  else if (streq (p[0], "socks-proxy-retry"))
    {
      VERIFY_PERMISSION (OPT_P_GENERAL|OPT_P_CONNECTION);
      options->ce.socks_proxy_retry = true;
    }
#endif
  else if (streq (p[0], "keepalive") && p[1] && p[2])
    {
      VERIFY_PERMISSION (OPT_P_GENERAL);
      options->keepalive_ping = atoi (p[1]);
      options->keepalive_timeout = atoi (p[2]);
    }
  else if (streq (p[0], "ping") && p[1])
    {
      VERIFY_PERMISSION (OPT_P_TIMER);
      options->ping_send_timeout = positive_atoi (p[1]);
    }
  else if (streq (p[0], "ping-exit") && p[1])
    {
      VERIFY_PERMISSION (OPT_P_TIMER);
      options->ping_rec_timeout = positive_atoi (p[1]);
      options->ping_rec_timeout_action = PING_EXIT;
    }
  else if (streq (p[0], "ping-restart") && p[1])
    {
      VERIFY_PERMISSION (OPT_P_TIMER);
      options->ping_rec_timeout = positive_atoi (p[1]);
      options->ping_rec_timeout_action = PING_RESTART;
    }
  else if (streq (p[0], "ping-timer-rem"))
    {
      VERIFY_PERMISSION (OPT_P_TIMER);
      options->ping_timer_remote = true;
    }
#ifdef ENABLE_OCC
  else if (streq (p[0], "explicit-exit-notify"))
    {
      VERIFY_PERMISSION (OPT_P_EXPLICIT_NOTIFY);
      if (p[1])
	{
	  options->explicit_exit_notification = positive_atoi (p[1]);
	}
      else
	{
	  options->explicit_exit_notification = 1;
	}
    }
#endif
  else if (streq (p[0], "persist-tun"))
    {
      VERIFY_PERMISSION (OPT_P_PERSIST);
      options->persist_tun = true;
    }
  else if (streq (p[0], "persist-key"))
    {
      VERIFY_PERMISSION (OPT_P_PERSIST);
      options->persist_key = true;
    }
  else if (streq (p[0], "persist-local-ip"))
    {
      VERIFY_PERMISSION (OPT_P_PERSIST_IP);
      options->persist_local_ip = true;
    }
  else if (streq (p[0], "persist-remote-ip"))
    {
      VERIFY_PERMISSION (OPT_P_PERSIST_IP);
      options->persist_remote_ip = true;
    }
#ifdef ENABLE_CLIENT_NAT
  else if (streq (p[0], "client-nat") && p[1] && p[2] && p[3] && p[4])
    {
      VERIFY_PERMISSION (OPT_P_ROUTE);
      cnol_check_alloc (options);
      add_client_nat_to_option_list(options->client_nat, p[1], p[2], p[3], p[4], msglevel);
    }
#endif
  else if (streq (p[0], "route") && p[1])
    {
      VERIFY_PERMISSION (OPT_P_ROUTE);
      rol_check_alloc (options);
      if (pull_mode)
	{
	  if (!ip_or_dns_addr_safe (p[1], options->allow_pull_fqdn) && !is_special_addr (p[1])) /* FQDN -- may be DNS name */
	    {
	      msg (msglevel, "route parameter network/IP '%s' must be a valid address", p[1]);
	      goto err;
	    }
	  if (p[2] && !ip_addr_dotted_quad_safe (p[2])) /* FQDN -- must be IP address */
	    {
	      msg (msglevel, "route parameter netmask '%s' must be an IP address", p[2]);
	      goto err;
	    }
	  if (p[3] && !ip_or_dns_addr_safe (p[3], options->allow_pull_fqdn) && !is_special_addr (p[3])) /* FQDN -- may be DNS name */
	    {
	      msg (msglevel, "route parameter gateway '%s' must be a valid address", p[3]);
	      goto err;
	    }
	}
      add_route_to_option_list (options->routes, p[1], p[2], p[3], p[4]);
    }
  else if (streq (p[0], "route-ipv6") && p[1])
    {
      VERIFY_PERMISSION (OPT_P_ROUTE);
      rol6_check_alloc (options);
      if (pull_mode)
	{
	  if (!ipv6_addr_safe_hexplusbits (p[1]))
	    {
	      msg (msglevel, "route-ipv6 parameter network/IP '%s' must be a valid address", p[1]);
	      goto err;
	    }
	  if (p[2] && !ipv6_addr_safe (p[2]))
	    {
	      msg (msglevel, "route-ipv6 parameter gateway '%s' must be a valid address", p[2]);
	      goto err;
	    }
	  /* p[3] is metric, if present */
	}
      add_route_ipv6_to_option_list (options->routes_ipv6, p[1], p[2], p[3]);
    }
  else if (streq (p[0], "max-routes") && p[1])
    {
      int max_routes;

      VERIFY_PERMISSION (OPT_P_GENERAL);
      max_routes = atoi (p[1]);
      if (max_routes < 0 || max_routes > 100000000)
	{
	  msg (msglevel, "--max-routes parameter is out of range");
	  goto err;
	}
      options->max_routes = max_routes;
    }
  else if (streq (p[0], "route-gateway") && p[1])
    {
      VERIFY_PERMISSION (OPT_P_ROUTE_EXTRAS);
      if (streq (p[1], "dhcp"))
	{
	  options->route_gateway_via_dhcp = true;
	}
      else
	{
	  if (ip_or_dns_addr_safe (p[1], options->allow_pull_fqdn) || is_special_addr (p[1])) /* FQDN -- may be DNS name */
	    {
	      options->route_default_gateway = p[1];
	    }
	  else
	    {
	      msg (msglevel, "route-gateway parm '%s' must be a valid address", p[1]);
	      goto err;
	    }
	}
    }
  else if (streq (p[0], "route-metric") && p[1])
    {
      VERIFY_PERMISSION (OPT_P_ROUTE);
      options->route_default_metric = positive_atoi (p[1]);
    }
  else if (streq (p[0], "route-delay"))
    {
      VERIFY_PERMISSION (OPT_P_ROUTE_EXTRAS);
      options->route_delay_defined = true;
      if (p[1])
	{
	  options->route_delay = positive_atoi (p[1]);
	  if (p[2])
	    {
	      options->route_delay_window = positive_atoi (p[2]);
	    }
	}
      else
	{
	  options->route_delay = 0;
	}
    }
  else if (streq (p[0], "route-up") && p[1])
    {
      VERIFY_PERMISSION (OPT_P_SCRIPT);
      if (!no_more_than_n_args (msglevel, p, 2, NM_QUOTE_HINT))
	goto err;
      warn_multiple_script (options->route_script, "route-up");
      options->route_script = p[1];
    }
  else if (streq (p[0], "route-noexec"))
    {
      VERIFY_PERMISSION (OPT_P_SCRIPT);
      options->route_noexec = true;
    }
  else if (streq (p[0], "route-nopull"))
    {
      VERIFY_PERMISSION (OPT_P_GENERAL);
      options->route_nopull = true;
    }
  else if (streq (p[0], "allow-pull-fqdn"))
    {
      VERIFY_PERMISSION (OPT_P_GENERAL);
      options->allow_pull_fqdn = true;
    }
  else if (streq (p[0], "redirect-gateway") || streq (p[0], "redirect-private"))
    {
      int j;
      VERIFY_PERMISSION (OPT_P_ROUTE);
      rol_check_alloc (options);
      if (streq (p[0], "redirect-gateway"))
	options->routes->flags |= RG_REROUTE_GW;
      for (j = 1; j < MAX_PARMS && p[j] != NULL; ++j)
	{
	  if (streq (p[j], "local"))
	    options->routes->flags |= RG_LOCAL;
	  else if (streq (p[j], "autolocal"))
	    options->routes->flags |= RG_AUTO_LOCAL;
	  else if (streq (p[j], "def1"))
	    options->routes->flags |= RG_DEF1;
	  else if (streq (p[j], "bypass-dhcp"))
	    options->routes->flags |= RG_BYPASS_DHCP;
	  else if (streq (p[j], "bypass-dns"))
	    options->routes->flags |= RG_BYPASS_DNS;
	  else
	    {
	      msg (msglevel, "unknown --%s flag: %s", p[0], p[j]);
	      goto err;
	    }
	}
      options->routes->flags |= RG_ENABLE;
    }
  else if (streq (p[0], "remote-random-hostname"))
    {
      VERIFY_PERMISSION (OPT_P_GENERAL);
      options->sockflags |= SF_HOST_RANDOMIZE;
    }
  else if (streq (p[0], "setenv") && p[1])
    {
      VERIFY_PERMISSION (OPT_P_GENERAL);
      if (streq (p[1], "REMOTE_RANDOM_HOSTNAME"))
	{
	  options->sockflags |= SF_HOST_RANDOMIZE;
	}
      else if (streq (p[1], "GENERIC_CONFIG"))
	{
	  msg (msglevel, "this is a generic configuration and cannot directly be used");
	  goto err;
	}
#ifdef ENABLE_PUSH_PEER_INFO
      else if (streq (p[1], "PUSH_PEER_INFO"))
	{
	  options->push_peer_info = true;
	}
#endif
#if P2MP
      else if (streq (p[1], "SERVER_POLL_TIMEOUT") && p[2])
	{
	  options->server_poll_timeout = positive_atoi(p[2]);
	}
#endif
      else
	{
	  if (streq (p[1], "FORWARD_COMPATIBLE") && p[2] && streq (p[2], "1"))
	    {
	      options->forward_compatible = true;
	      msglevel_fc = msglevel_forward_compatible (options, msglevel);
	    }
	  setenv_str (es, p[1], p[2] ? p[2] : "");
	}
    }
  else if (streq (p[0], "setenv-safe") && p[1])
    {
      VERIFY_PERMISSION (OPT_P_SETENV);
      setenv_str_safe (es, p[1], p[2] ? p[2] : "");
    }
  else if (streq (p[0], "script-security") && p[1])
    {
      VERIFY_PERMISSION (OPT_P_GENERAL);
      script_security = atoi (p[1]);
      if (p[2])
	{
	  if (streq (p[2], "execve"))
	    script_method = SM_EXECVE;
	  else if (streq (p[2], "system"))
	    script_method = SM_SYSTEM;
	  else
	    {
	      msg (msglevel, "unknown --script-security method: %s", p[2]);
	      goto err;
	    }
	}
      else
	script_method = SM_EXECVE;
    }
  else if (streq (p[0], "mssfix"))
    {
      VERIFY_PERMISSION (OPT_P_GENERAL);
      if (p[1])
	{
	  options->mssfix = positive_atoi (p[1]);
	}
      else
	options->mssfix_default = true;

    }
#ifdef ENABLE_OCC
  else if (streq (p[0], "disable-occ"))
    {
      VERIFY_PERMISSION (OPT_P_GENERAL);
      options->occ = false;
    }
#endif
#if P2MP
#if P2MP_SERVER
  else if (streq (p[0], "server") && p[1] && p[2])
    {
      const int lev = M_WARN;
      bool error = false;
      in_addr_t network, netmask;

      VERIFY_PERMISSION (OPT_P_GENERAL);
      network = get_ip_addr (p[1], lev, &error);
      netmask = get_ip_addr (p[2], lev, &error);
      if (error || !network || !netmask)
	{
	  msg (msglevel, "error parsing --server parameters");
	  goto err;
	}
      options->server_defined = true;
      options->server_network = network;
      options->server_netmask = netmask;

      if (p[3])
	{
	  if (streq (p[3], "nopool"))
	    options->server_flags |= SF_NOPOOL;
	  else
	    {
	      msg (msglevel, "error parsing --server: %s is not a recognized flag", p[3]);
	      goto err;
	    }
	}
    }
  else if (streq (p[0], "server-ipv6") && p[1] )
    {
      const int lev = M_WARN;
      struct in6_addr network;
      unsigned int netbits = 0;

      VERIFY_PERMISSION (OPT_P_GENERAL);
      if ( ! get_ipv6_addr (p[1], &network, &netbits, NULL, lev) )
	{
	  msg (msglevel, "error parsing --server-ipv6 parameter");
	  goto err;
	}
      if ( netbits != 64 )
	{
	  msg( msglevel, "--server-ipv6 settings: only /64 supported right now (not /%d)", netbits );
	  goto err;
	}
      options->server_ipv6_defined = true;
      options->server_network_ipv6 = network;
      options->server_netbits_ipv6 = netbits;

      if (p[2])		/* no "nopool" options or similar for IPv6 */
	{
	  msg (msglevel, "error parsing --server-ipv6: %s is not a recognized flag", p[3]);
	  goto err;
	}
    }
  else if (streq (p[0], "server-bridge") && p[1] && p[2] && p[3] && p[4])
    {
      const int lev = M_WARN;
      bool error = false;
      in_addr_t ip, netmask, pool_start, pool_end;

      VERIFY_PERMISSION (OPT_P_GENERAL);
      ip = get_ip_addr (p[1], lev, &error);
      netmask = get_ip_addr (p[2], lev, &error);
      pool_start = get_ip_addr (p[3], lev, &error);
      pool_end = get_ip_addr (p[4], lev, &error);
      if (error || !ip || !netmask || !pool_start || !pool_end)
	{
	  msg (msglevel, "error parsing --server-bridge parameters");
	  goto err;
	}
      options->server_bridge_defined = true;
      options->server_bridge_ip = ip;
      options->server_bridge_netmask = netmask;
      options->server_bridge_pool_start = pool_start;
      options->server_bridge_pool_end = pool_end;
    }
  else if (streq (p[0], "server-bridge") && p[1] && streq (p[1], "nogw"))
    {
      VERIFY_PERMISSION (OPT_P_GENERAL);
      options->server_bridge_proxy_dhcp = true;
      options->server_flags |= SF_NO_PUSH_ROUTE_GATEWAY;
    }
  else if (streq (p[0], "server-bridge") && !p[1])
    {
      VERIFY_PERMISSION (OPT_P_GENERAL);
      options->server_bridge_proxy_dhcp = true;
    }
  else if (streq (p[0], "push") && p[1])
    {
      VERIFY_PERMISSION (OPT_P_PUSH);
      push_options (options, &p[1], msglevel, &options->gc);
    }
  else if (streq (p[0], "push-reset"))
    {
      VERIFY_PERMISSION (OPT_P_INSTANCE);
      push_reset (options);
    }
  else if (streq (p[0], "ifconfig-pool") && p[1] && p[2])
    {
      const int lev = M_WARN;
      bool error = false;
      in_addr_t start, end, netmask=0;

      VERIFY_PERMISSION (OPT_P_GENERAL);
      start = get_ip_addr (p[1], lev, &error);
      end = get_ip_addr (p[2], lev, &error);
      if (p[3])
	{
	  netmask = get_ip_addr (p[3], lev, &error);
	}
      if (error)
	{
	  msg (msglevel, "error parsing --ifconfig-pool parameters");
	  goto err;
	}
      if (!ifconfig_pool_verify_range (msglevel, start, end))
	goto err;

      options->ifconfig_pool_defined = true;
      options->ifconfig_pool_start = start;
      options->ifconfig_pool_end = end;
      if (netmask)
	options->ifconfig_pool_netmask = netmask;
    }
  else if (streq (p[0], "ifconfig-pool-persist") && p[1])
    {
      VERIFY_PERMISSION (OPT_P_GENERAL);
      options->ifconfig_pool_persist_filename = p[1];
      if (p[2])
	{
	  options->ifconfig_pool_persist_refresh_freq = positive_atoi (p[2]);
	}
    }
  else if (streq (p[0], "ifconfig-pool-linear"))
    {
      VERIFY_PERMISSION (OPT_P_GENERAL);
      options->topology = TOP_P2P;
    }
  else if (streq (p[0], "ifconfig-ipv6-pool") && p[1] )
    {
      const int lev = M_WARN;
      struct in6_addr network;
      unsigned int netbits = 0;

      VERIFY_PERMISSION (OPT_P_GENERAL);
      if ( ! get_ipv6_addr (p[1], &network, &netbits, NULL, lev ) )
	{
	  msg (msglevel, "error parsing --ifconfig-ipv6-pool parameters");
	  goto err;
	}
      if ( netbits != 64 )
	{
	  msg( msglevel, "--ifconfig-ipv6-pool settings: only /64 supported right now (not /%d)", netbits );
	  goto err;
	}

      options->ifconfig_ipv6_pool_defined = true;
      options->ifconfig_ipv6_pool_base = network;
      options->ifconfig_ipv6_pool_netbits = netbits;
    }
  else if (streq (p[0], "hash-size") && p[1] && p[2])
    {
      int real, virtual;

      VERIFY_PERMISSION (OPT_P_GENERAL);
      real = atoi (p[1]);
      virtual = atoi (p[2]);
      if (real < 1 || virtual < 1)
	{
	  msg (msglevel, "--hash-size sizes must be >= 1 (preferably a power of 2)");
	  goto err;
	}
      options->real_hash_size = real;
      options->virtual_hash_size = real;
    }
  else if (streq (p[0], "connect-freq") && p[1] && p[2])
    {
      int cf_max, cf_per;

      VERIFY_PERMISSION (OPT_P_GENERAL);
      cf_max = atoi (p[1]);
      cf_per = atoi (p[2]);
      if (cf_max < 0 || cf_per < 0)
	{
	  msg (msglevel, "--connect-freq parms must be > 0");
	  goto err;
	}
      options->cf_max = cf_max;
      options->cf_per = cf_per;
    }
  else if (streq (p[0], "max-clients") && p[1])
    {
      int max_clients;

      VERIFY_PERMISSION (OPT_P_GENERAL);
      max_clients = atoi (p[1]);
      if (max_clients < 0)
	{
	  msg (msglevel, "--max-clients must be at least 1");
	  goto err;
	}
      options->max_clients = max_clients;
    }
  else if (streq (p[0], "max-routes-per-client") && p[1])
    {
      VERIFY_PERMISSION (OPT_P_INHERIT);
      options->max_routes_per_client = max_int (atoi (p[1]), 1);
    }
  else if (streq (p[0], "client-cert-not-required"))
    {
      VERIFY_PERMISSION (OPT_P_GENERAL);
      options->ssl_flags |= SSLF_CLIENT_CERT_NOT_REQUIRED;
    }
  else if (streq (p[0], "username-as-common-name"))
    {
      VERIFY_PERMISSION (OPT_P_GENERAL);
      options->ssl_flags |= SSLF_USERNAME_AS_COMMON_NAME;
    }
  else if (streq (p[0], "auth-user-pass-optional"))
    {
      VERIFY_PERMISSION (OPT_P_GENERAL);
      options->ssl_flags |= SSLF_AUTH_USER_PASS_OPTIONAL;
    }
  else if (streq (p[0], "no-name-remapping"))
    {
      VERIFY_PERMISSION (OPT_P_GENERAL);
      options->ssl_flags |= SSLF_NO_NAME_REMAPPING;
    }
  else if (streq (p[0], "opt-verify"))
    {
      VERIFY_PERMISSION (OPT_P_GENERAL);
      options->ssl_flags |= SSLF_OPT_VERIFY;
    }
  else if (streq (p[0], "auth-user-pass-verify") && p[1])
    {
      VERIFY_PERMISSION (OPT_P_SCRIPT);
      if (!no_more_than_n_args (msglevel, p, 3, NM_QUOTE_HINT))
	goto err;
      if (p[2])
	{
	  if (streq (p[2], "via-env"))
	    options->auth_user_pass_verify_script_via_file = false;
	  else if (streq (p[2], "via-file"))
	    options->auth_user_pass_verify_script_via_file = true;
	  else
	    {
	      msg (msglevel, "second parm to --auth-user-pass-verify must be 'via-env' or 'via-file'");
	      goto err;
	    }
	}
      else
	{
	  msg (msglevel, "--auth-user-pass-verify requires a second parameter ('via-env' or 'via-file')");
	  goto err;
	}
      warn_multiple_script (options->auth_user_pass_verify_script, "auth-user-pass-verify");
      options->auth_user_pass_verify_script = p[1];
    }
  else if (streq (p[0], "client-connect") && p[1])
    {
      VERIFY_PERMISSION (OPT_P_SCRIPT);
      if (!no_more_than_n_args (msglevel, p, 2, NM_QUOTE_HINT))
	goto err;
      warn_multiple_script (options->client_connect_script, "client-connect");
      options->client_connect_script = p[1];
    }
  else if (streq (p[0], "client-disconnect") && p[1])
    {
      VERIFY_PERMISSION (OPT_P_SCRIPT);
      if (!no_more_than_n_args (msglevel, p, 2, NM_QUOTE_HINT))
	goto err;
      warn_multiple_script (options->client_disconnect_script, "client-disconnect");
      options->client_disconnect_script = p[1];
    }
  else if (streq (p[0], "learn-address") && p[1])
    {
      VERIFY_PERMISSION (OPT_P_SCRIPT);
      if (!no_more_than_n_args (msglevel, p, 2, NM_QUOTE_HINT))
	goto err;
      warn_multiple_script (options->learn_address_script, "learn-address");
      options->learn_address_script = p[1];
    }
  else if (streq (p[0], "tmp-dir") && p[1])
    {
      VERIFY_PERMISSION (OPT_P_GENERAL);
      options->tmp_dir = p[1];
    }
  else if (streq (p[0], "client-config-dir") && p[1])
    {
      VERIFY_PERMISSION (OPT_P_GENERAL);
      options->client_config_dir = p[1];
    }
  else if (streq (p[0], "ccd-exclusive"))
    {
      VERIFY_PERMISSION (OPT_P_GENERAL);
      options->ccd_exclusive = true;
    }
  else if (streq (p[0], "bcast-buffers") && p[1])
    {
      int n_bcast_buf;

      VERIFY_PERMISSION (OPT_P_GENERAL);
      n_bcast_buf = atoi (p[1]);
      if (n_bcast_buf < 1)
	msg (msglevel, "--bcast-buffers parameter must be > 0");
      options->n_bcast_buf = n_bcast_buf;
    }
  else if (streq (p[0], "tcp-queue-limit") && p[1])
    {
      int tcp_queue_limit;

      VERIFY_PERMISSION (OPT_P_GENERAL);
      tcp_queue_limit = atoi (p[1]);
      if (tcp_queue_limit < 1)
	msg (msglevel, "--tcp-queue-limit parameter must be > 0");
      options->tcp_queue_limit = tcp_queue_limit;
    }
#if PORT_SHARE
  else if (streq (p[0], "port-share") && p[1] && p[2])
    {
      int port;

      VERIFY_PERMISSION (OPT_P_GENERAL);
      port = atoi (p[2]);
      if (!legal_ipv4_port (port))
	{
	  msg (msglevel, "port number associated with --port-share directive is out of range");
	  goto err;
	}

      options->port_share_host = p[1];
      options->port_share_port = port;
      options->port_share_journal_dir = p[3];
    }
#endif
  else if (streq (p[0], "client-to-client"))
    {
      VERIFY_PERMISSION (OPT_P_GENERAL);
      options->enable_c2c = true;
    }
  else if (streq (p[0], "duplicate-cn"))
    {
      VERIFY_PERMISSION (OPT_P_GENERAL);
      options->duplicate_cn = true;
    }
  else if (streq (p[0], "iroute") && p[1])
    {
      const char *netmask = NULL;

      VERIFY_PERMISSION (OPT_P_INSTANCE);
      if (p[2])
	{
	  netmask = p[2];
	}
      option_iroute (options, p[1], netmask, msglevel);
    }
  else if (streq (p[0], "iroute-ipv6") && p[1])
    {
      VERIFY_PERMISSION (OPT_P_INSTANCE);
      option_iroute_ipv6 (options, p[1], msglevel);
    }
  else if (streq (p[0], "ifconfig-push") && p[1] && p[2])
    {
      in_addr_t local, remote_netmask;

      VERIFY_PERMISSION (OPT_P_INSTANCE);
      local = getaddr (GETADDR_HOST_ORDER|GETADDR_RESOLVE, p[1], 0, NULL, NULL);
      remote_netmask = getaddr (GETADDR_HOST_ORDER|GETADDR_RESOLVE, p[2], 0, NULL, NULL);
      if (local && remote_netmask)
	{
	  options->push_ifconfig_defined = true;
	  options->push_ifconfig_local = local;
	  options->push_ifconfig_remote_netmask = remote_netmask;
#ifdef ENABLE_CLIENT_NAT
	  if (p[3])
	    options->push_ifconfig_local_alias = getaddr (GETADDR_HOST_ORDER|GETADDR_RESOLVE, p[3], 0, NULL, NULL);
#endif
	}
      else
	{
	  msg (msglevel, "cannot parse --ifconfig-push addresses");
	  goto err;
	}
    }
  else if (streq (p[0], "ifconfig-push-constraint") && p[1] && p[2])
    {
      in_addr_t network, netmask;

      VERIFY_PERMISSION (OPT_P_GENERAL);
      network = getaddr (GETADDR_HOST_ORDER|GETADDR_RESOLVE, p[1], 0, NULL, NULL);
      netmask = getaddr (GETADDR_HOST_ORDER, p[2], 0, NULL, NULL);
      if (network && netmask)
	{
	  options->push_ifconfig_constraint_defined = true;
	  options->push_ifconfig_constraint_network = network;
	  options->push_ifconfig_constraint_netmask = netmask;
	}
      else
	{
	  msg (msglevel, "cannot parse --ifconfig-push-constraint addresses");
	  goto err;
	}
    }
  else if (streq (p[0], "ifconfig-ipv6-push") && p[1] )
    {
      struct in6_addr local, remote;
      unsigned int netbits;

      VERIFY_PERMISSION (OPT_P_INSTANCE);

      if ( ! get_ipv6_addr( p[1], &local, &netbits, NULL, msglevel ) )
	{
	  msg (msglevel, "cannot parse --ifconfig-ipv6-push addresses");
	  goto err;
	}

      if ( p[2] )
	{
	  if ( !get_ipv6_addr( p[2], &remote, NULL, NULL, msglevel ) )
	    {
	      msg( msglevel, "cannot parse --ifconfig-ipv6-push addresses");
	      goto err;
	    }
	}
      else
	{
	  if ( ! options->ifconfig_ipv6_local ||
	       ! get_ipv6_addr( options->ifconfig_ipv6_local, &remote, 
				NULL, NULL, msglevel ) )
	    {
	      msg( msglevel, "second argument to --ifconfig-ipv6-push missing and no global --ifconfig-ipv6 address set");
	      goto err;
	    }
	}

      options->push_ifconfig_ipv6_defined = true;
      options->push_ifconfig_ipv6_local = local;
      options->push_ifconfig_ipv6_netbits = netbits;
      options->push_ifconfig_ipv6_remote = remote;
    }
  else if (streq (p[0], "disable"))
    {
      VERIFY_PERMISSION (OPT_P_INSTANCE);
      options->disable = true;
    }
  else if (streq (p[0], "tcp-nodelay"))
    {
      VERIFY_PERMISSION (OPT_P_GENERAL);
      options->server_flags |= SF_TCP_NODELAY_HELPER;
    }
#endif /* P2MP_SERVER */

  else if (streq (p[0], "client"))
    {
      VERIFY_PERMISSION (OPT_P_GENERAL);
      options->client = true;
    }
  else if (streq (p[0], "pull"))
    {
      VERIFY_PERMISSION (OPT_P_GENERAL);
      options->pull = true;
    }
  else if (streq (p[0], "push-continuation") && p[1])
    {
      VERIFY_PERMISSION (OPT_P_PULL_MODE);
      options->push_continuation = atoi(p[1]);
    }
  else if (streq (p[0], "server-poll-timeout") && p[1])
    {
      VERIFY_PERMISSION (OPT_P_GENERAL);
      options->server_poll_timeout = positive_atoi(p[1]);
    }
  else if (streq (p[0], "auth-user-pass"))
    {
      VERIFY_PERMISSION (OPT_P_GENERAL);
      if (p[1])
	{
	  options->auth_user_pass_file = p[1];
	}
      else
	options->auth_user_pass_file = "stdin";
    }
  else if (streq (p[0], "auth-retry") && p[1])
    {
      VERIFY_PERMISSION (OPT_P_GENERAL);
      auth_retry_set (msglevel, p[1]);
    }
#endif
#ifdef WIN32
  else if (streq (p[0], "win-sys") && p[1])
    {
      VERIFY_PERMISSION (OPT_P_GENERAL);
      if (streq (p[1], "env"))
	set_win_sys_path_via_env (es);
      else
	set_win_sys_path (p[1], es);
    }
  else if (streq (p[0], "route-method") && p[1])
    {
      VERIFY_PERMISSION (OPT_P_ROUTE_EXTRAS);
      if (streq (p[1], "adaptive"))
	options->route_method = ROUTE_METHOD_ADAPTIVE;
      else if (streq (p[1], "ipapi"))
	options->route_method = ROUTE_METHOD_IPAPI;
      else if (streq (p[1], "exe"))
	options->route_method = ROUTE_METHOD_EXE;
      else
	{
	  msg (msglevel, "--route method must be 'adaptive', 'ipapi', or 'exe'");
	  goto err;
	}
    }
  else if (streq (p[0], "ip-win32") && p[1])
    {
      const int index = ascii2ipset (p[1]);
      struct tuntap_options *to = &options->tuntap_options;

      VERIFY_PERMISSION (OPT_P_IPWIN32);

      if (index < 0)
	{
	  msg (msglevel,
	       "Bad --ip-win32 method: '%s'.  Allowed methods: %s",
	       p[1],
	       ipset2ascii_all (&gc));
	  goto err;
	}

      if (index == IPW32_SET_ADAPTIVE)
	options->route_delay_window = IPW32_SET_ADAPTIVE_DELAY_WINDOW;

      if (index == IPW32_SET_DHCP_MASQ)
	{
	  if (p[2])
	    {
	      if (!streq (p[2], "default"))
		{
		  int offset = atoi (p[2]);

		  if (!(offset > -256 && offset < 256))
		    {
		      msg (msglevel, "--ip-win32 dynamic [offset] [lease-time]: offset (%d) must be > -256 and < 256", offset);
		      goto err;
		    }

		  to->dhcp_masq_custom_offset = true;
		  to->dhcp_masq_offset = offset;
		}

	      if (p[3])
		{
		  const int min_lease = 30;
		  int lease_time;
		  lease_time = atoi (p[3]);
		  if (lease_time < min_lease)
		    {
		      msg (msglevel, "--ip-win32 dynamic [offset] [lease-time]: lease time parameter (%d) must be at least %d seconds", lease_time, min_lease);
		      goto err;
		    }
		  to->dhcp_lease_time = lease_time;
		}
	    }
	}
      to->ip_win32_type = index;
      to->ip_win32_defined = true; 
    }
  else if (streq (p[0], "dhcp-option") && p[1])
    {
      struct tuntap_options *o = &options->tuntap_options;
      VERIFY_PERMISSION (OPT_P_IPWIN32);

      if (streq (p[1], "DOMAIN") && p[2])
	{
	  o->domain = p[2];
	}
      else if (streq (p[1], "NBS") && p[2])
	{
	  o->netbios_scope = p[2];
	}
      else if (streq (p[1], "NBT") && p[2])
	{
	  int t;
	  t = atoi (p[2]);
	  if (!(t == 1 || t == 2 || t == 4 || t == 8))
	    {
	      msg (msglevel, "--dhcp-option NBT: parameter (%d) must be 1, 2, 4, or 8", t);
	      goto err;
	    }
	  o->netbios_node_type = t;
	}
      else if (streq (p[1], "DNS") && p[2])
	{
	  dhcp_option_address_parse ("DNS", p[2], o->dns, &o->dns_len, msglevel);
	}
      else if (streq (p[1], "WINS") && p[2])
	{
	  dhcp_option_address_parse ("WINS", p[2], o->wins, &o->wins_len, msglevel);
	}
      else if (streq (p[1], "NTP") && p[2])
	{
	  dhcp_option_address_parse ("NTP", p[2], o->ntp, &o->ntp_len, msglevel);
	}
      else if (streq (p[1], "NBDD") && p[2])
	{
	  dhcp_option_address_parse ("NBDD", p[2], o->nbdd, &o->nbdd_len, msglevel);
	}
      else if (streq (p[1], "DISABLE-NBT"))
	{
	  o->disable_nbt = 1;
	}
      else
	{
	  msg (msglevel, "--dhcp-option: unknown option type '%s' or missing parameter", p[1]);
	  goto err;
	}
      o->dhcp_options = true;
    }
  else if (streq (p[0], "show-adapters"))
    {
      VERIFY_PERMISSION (OPT_P_GENERAL);
      show_tap_win32_adapters (M_INFO|M_NOPREFIX, M_WARN|M_NOPREFIX);
      openvpn_exit (OPENVPN_EXIT_STATUS_GOOD); /* exit point */
    }
  else if (streq (p[0], "show-net"))
    {
      VERIFY_PERMISSION (OPT_P_GENERAL);
      show_routes (M_INFO|M_NOPREFIX);
      show_adapters (M_INFO|M_NOPREFIX);
      openvpn_exit (OPENVPN_EXIT_STATUS_GOOD); /* exit point */
    }
  else if (streq (p[0], "show-net-up"))
    {
      VERIFY_PERMISSION (OPT_P_UP);
      options->show_net_up = true;
    }
  else if (streq (p[0], "tap-sleep") && p[1])
    {
      int s;
      VERIFY_PERMISSION (OPT_P_IPWIN32);
      s = atoi (p[1]);
      if (s < 0 || s >= 256)
	{
	  msg (msglevel, "--tap-sleep parameter must be between 0 and 255");
	  goto err;
	}
      options->tuntap_options.tap_sleep = s;
    }
  else if (streq (p[0], "dhcp-renew"))
    {
      VERIFY_PERMISSION (OPT_P_IPWIN32);
      options->tuntap_options.dhcp_renew = true;
    }
  else if (streq (p[0], "dhcp-pre-release"))
    {
      VERIFY_PERMISSION (OPT_P_IPWIN32);
      options->tuntap_options.dhcp_pre_release = true;
    }
  else if (streq (p[0], "dhcp-release"))
    {
      VERIFY_PERMISSION (OPT_P_IPWIN32);
      options->tuntap_options.dhcp_release = true;
    }
  else if (streq (p[0], "dhcp-internal") && p[1]) /* standalone method for internal use */
    {
      unsigned int adapter_index;
      VERIFY_PERMISSION (OPT_P_GENERAL);
      set_debug_level (options->verbosity, SDL_CONSTRAIN);
      adapter_index = atou (p[1]);
      sleep (options->tuntap_options.tap_sleep);
      if (options->tuntap_options.dhcp_pre_release)
	dhcp_release_by_adapter_index (adapter_index);
      if (options->tuntap_options.dhcp_renew)
	dhcp_renew_by_adapter_index (adapter_index);
      openvpn_exit (OPENVPN_EXIT_STATUS_GOOD); /* exit point */
    }
  else if (streq (p[0], "register-dns"))
    {
      VERIFY_PERMISSION (OPT_P_IPWIN32);
      options->tuntap_options.register_dns = true;
    }
  else if (streq (p[0], "rdns-internal"))
     /* standalone method for internal use
      *
      * (if --register-dns is set, openvpn needs to call itself in a
      *  sub-process to execute the required functions in a non-blocking
      *  way, and uses --rdns-internal to signal that to itself)
      */
    {
      VERIFY_PERMISSION (OPT_P_GENERAL);
      set_debug_level (options->verbosity, SDL_CONSTRAIN);
      if (options->tuntap_options.register_dns)
	ipconfig_register_dns (NULL);
      openvpn_exit (OPENVPN_EXIT_STATUS_GOOD); /* exit point */
    }
  else if (streq (p[0], "show-valid-subnets"))
    {
      VERIFY_PERMISSION (OPT_P_GENERAL);
      show_valid_win32_tun_subnets ();
      openvpn_exit (OPENVPN_EXIT_STATUS_GOOD); /* exit point */
    }
  else if (streq (p[0], "pause-exit"))
    {
      VERIFY_PERMISSION (OPT_P_GENERAL);
      set_pause_exit_win32 ();
    }
  else if (streq (p[0], "service") && p[1])
    {
      VERIFY_PERMISSION (OPT_P_GENERAL);
      options->exit_event_name = p[1];
      if (p[2])
	{
	  options->exit_event_initial_state = (atoi(p[2]) != 0);
	}
    }
  else if (streq (p[0], "allow-nonadmin"))
    {
      VERIFY_PERMISSION (OPT_P_GENERAL);
      tap_allow_nonadmin_access (p[1]);
      openvpn_exit (OPENVPN_EXIT_STATUS_GOOD); /* exit point */
    }
  else if (streq (p[0], "user") && p[1])
    {
      VERIFY_PERMISSION (OPT_P_GENERAL);
      msg (M_WARN, "NOTE: --user option is not implemented on Windows");
    }
  else if (streq (p[0], "group") && p[1])
    {
      VERIFY_PERMISSION (OPT_P_GENERAL);
      msg (M_WARN, "NOTE: --group option is not implemented on Windows");
    }
#else
  else if (streq (p[0], "user") && p[1])
    {
      VERIFY_PERMISSION (OPT_P_GENERAL);
      options->username = p[1];
    }
  else if (streq (p[0], "group") && p[1])
    {
      VERIFY_PERMISSION (OPT_P_GENERAL);
      options->groupname = p[1];
    }
  else if (streq (p[0], "dhcp-option") && p[1])
    {
      VERIFY_PERMISSION (OPT_P_IPWIN32);
      foreign_option (options, p, 3, es);
    }
  else if (streq (p[0], "route-method") && p[1]) /* ignore when pushed to non-Windows OS */
    {
      VERIFY_PERMISSION (OPT_P_ROUTE_EXTRAS);
    }
#endif
#if PASSTOS_CAPABILITY
  else if (streq (p[0], "passtos"))
    {
      VERIFY_PERMISSION (OPT_P_GENERAL);
      options->passtos = true;
    }
#endif
#ifdef USE_LZO
  else if (streq (p[0], "comp-lzo"))
    {
      VERIFY_PERMISSION (OPT_P_COMP);
      if (p[1])
	{
	  if (streq (p[1], "yes"))
	    options->lzo = LZO_SELECTED|LZO_ON;
	  else if (streq (p[1], "no"))
	    options->lzo = LZO_SELECTED;
	  else if (streq (p[1], "adaptive"))
	    options->lzo = LZO_SELECTED|LZO_ON|LZO_ADAPTIVE;
	  else
	    {
	      msg (msglevel, "bad comp-lzo option: %s -- must be 'yes', 'no', or 'adaptive'", p[1]);
	      goto err;
	    }
	}
      else
	options->lzo = LZO_SELECTED|LZO_ON|LZO_ADAPTIVE;
    }
  else if (streq (p[0], "comp-noadapt"))
    {
      VERIFY_PERMISSION (OPT_P_COMP);
      options->lzo &= ~LZO_ADAPTIVE;
    }
#endif /* USE_LZO */
#ifdef USE_CRYPTO
  else if (streq (p[0], "show-ciphers"))
    {
      VERIFY_PERMISSION (OPT_P_GENERAL);
      options->show_ciphers = true;
    }
  else if (streq (p[0], "show-digests"))
    {
      VERIFY_PERMISSION (OPT_P_GENERAL);
      options->show_digests = true;
    }
  else if (streq (p[0], "show-engines"))
    {
      VERIFY_PERMISSION (OPT_P_GENERAL);
      options->show_engines = true;
    }
  else if (streq (p[0], "key-direction") && p[1])
    {
      int key_direction;

      key_direction = ascii2keydirection (msglevel, p[1]);
      if (key_direction >= 0)
	options->key_direction = key_direction;
      else
	goto err;
    }
  else if (streq (p[0], "secret") && p[1])
    {
      VERIFY_PERMISSION (OPT_P_GENERAL);
#if ENABLE_INLINE_FILES
      if (streq (p[1], INLINE_FILE_TAG) && p[2])
	{
	  options->shared_secret_file_inline = p[2];
	}
      else
#endif
      if (p[2])
	{
	  int key_direction;

	  key_direction = ascii2keydirection (msglevel, p[2]);
	  if (key_direction >= 0)
	    options->key_direction = key_direction;
	  else
	    goto err;
	}
      options->shared_secret_file = p[1];
    }
  else if (streq (p[0], "genkey"))
    {
      VERIFY_PERMISSION (OPT_P_GENERAL);
      options->genkey = true;
    }
  else if (streq (p[0], "auth") && p[1])
    {
      VERIFY_PERMISSION (OPT_P_CRYPTO);
      options->authname_defined = true;
      options->authname = p[1];
      if (streq (options->authname, "none"))
	{
	  options->authname_defined = false;
	  options->authname = NULL;
	}
    }
  else if (streq (p[0], "auth"))
    {
      VERIFY_PERMISSION (OPT_P_CRYPTO);
      options->authname_defined = true;
    }
  else if (streq (p[0], "cipher") && p[1])
    {
      VERIFY_PERMISSION (OPT_P_CRYPTO);
      options->ciphername_defined = true;
      options->ciphername = p[1];
      if (streq (options->ciphername, "none"))
	{
	  options->ciphername_defined = false;
	  options->ciphername = NULL;
	}
    }
  else if (streq (p[0], "cipher"))
    {
      VERIFY_PERMISSION (OPT_P_CRYPTO);
      options->ciphername_defined = true;
    }
  else if (streq (p[0], "prng") && p[1])
    {
      VERIFY_PERMISSION (OPT_P_CRYPTO);
      if (streq (p[1], "none"))
	options->prng_hash = NULL;
      else
	options->prng_hash = p[1];
      if (p[2])
	{
	  const int sl = atoi (p[2]);
	  if (sl >= NONCE_SECRET_LEN_MIN && sl <= NONCE_SECRET_LEN_MAX)
	    {
	      options->prng_nonce_secret_len = sl;
	    }
	  else
	    {
	      msg (msglevel, "prng parameter nonce_secret_len must be between %d and %d",
		   NONCE_SECRET_LEN_MIN, NONCE_SECRET_LEN_MAX);
	      goto err;
	    }
	}
    }
  else if (streq (p[0], "no-replay"))
    {
      VERIFY_PERMISSION (OPT_P_CRYPTO);
      options->replay = false;
    }
  else if (streq (p[0], "replay-window"))
    {
      VERIFY_PERMISSION (OPT_P_CRYPTO);
      if (p[1])
	{
	  int replay_window;

	  replay_window = atoi (p[1]);
	  if (!(MIN_SEQ_BACKTRACK <= replay_window && replay_window <= MAX_SEQ_BACKTRACK))
	    {
	      msg (msglevel, "replay-window window size parameter (%d) must be between %d and %d",
		   replay_window,
		   MIN_SEQ_BACKTRACK,
		   MAX_SEQ_BACKTRACK);
	      goto err;
	    }
	  options->replay_window = replay_window;

	  if (p[2])
	    {
	      int replay_time;

	      replay_time = atoi (p[2]);
	      if (!(MIN_TIME_BACKTRACK <= replay_time && replay_time <= MAX_TIME_BACKTRACK))
		{
		  msg (msglevel, "replay-window time window parameter (%d) must be between %d and %d",
		       replay_time,
		       MIN_TIME_BACKTRACK,
		       MAX_TIME_BACKTRACK);
		  goto err;
		}
	      options->replay_time = replay_time;
	    }
	}
      else
	{
	  msg (msglevel, "replay-window option is missing window size parameter");
	  goto err;
	}
    }
  else if (streq (p[0], "mute-replay-warnings"))
    {
      VERIFY_PERMISSION (OPT_P_CRYPTO);
      options->mute_replay_warnings = true;
    }
  else if (streq (p[0], "no-iv"))
    {
      VERIFY_PERMISSION (OPT_P_CRYPTO);
      options->use_iv = false;
    }
  else if (streq (p[0], "replay-persist") && p[1])
    {
      VERIFY_PERMISSION (OPT_P_GENERAL);
      options->packet_id_file = p[1];
    }
  else if (streq (p[0], "test-crypto"))
    {
      VERIFY_PERMISSION (OPT_P_GENERAL);
      options->test_crypto = true;
    }
  else if (streq (p[0], "engine"))
    {
      VERIFY_PERMISSION (OPT_P_GENERAL);
      if (p[1])
	{
	  options->engine = p[1];
	}
      else
	options->engine = "auto";
    }  
#ifdef HAVE_EVP_CIPHER_CTX_SET_KEY_LENGTH
  else if (streq (p[0], "keysize") && p[1])
    {
      int keysize;

      VERIFY_PERMISSION (OPT_P_CRYPTO);
      keysize = atoi (p[1]) / 8;
      if (keysize < 0 || keysize > MAX_CIPHER_KEY_LENGTH)
	{
	  msg (msglevel, "Bad keysize: %s", p[1]);
	  goto err;
	}
      options->keysize = keysize;
    }
#endif
#ifdef USE_SSL
  else if (streq (p[0], "show-tls"))
    {
      VERIFY_PERMISSION (OPT_P_GENERAL);
      options->show_tls_ciphers = true;
    }
  else if (streq (p[0], "tls-server"))
    {
      VERIFY_PERMISSION (OPT_P_GENERAL);
      options->tls_server = true;
    }
  else if (streq (p[0], "tls-client"))
    {
      VERIFY_PERMISSION (OPT_P_GENERAL);
      options->tls_client = true;
    }
  else if (streq (p[0], "ca") && p[1])
    {
      VERIFY_PERMISSION (OPT_P_GENERAL);
      options->ca_file = p[1];
#if ENABLE_INLINE_FILES
      if (streq (p[1], INLINE_FILE_TAG) && p[2])
	{
	  options->ca_file_inline = p[2];
	}
#endif
    }
  else if (streq (p[0], "capath") && p[1])
    {
      VERIFY_PERMISSION (OPT_P_GENERAL);
      options->ca_path = p[1];
    }
  else if (streq (p[0], "dh") && p[1])
    {
      VERIFY_PERMISSION (OPT_P_GENERAL);
      options->dh_file = p[1];
#if ENABLE_INLINE_FILES
      if (streq (p[1], INLINE_FILE_TAG) && p[2])
	{
	  options->dh_file_inline = p[2];
	}
#endif
    }
  else if (streq (p[0], "cert") && p[1])
    {
      VERIFY_PERMISSION (OPT_P_GENERAL);
      options->cert_file = p[1];
#if ENABLE_INLINE_FILES
      if (streq (p[1], INLINE_FILE_TAG) && p[2])
	{
	  options->cert_file_inline = p[2];
	}
#endif
    }
  else if (streq (p[0], "extra-certs") && p[1])
    {
      VERIFY_PERMISSION (OPT_P_GENERAL);
      options->extra_certs_file = p[1];
#if ENABLE_INLINE_FILES
      if (streq (p[1], INLINE_FILE_TAG) && p[2])
	{
	  options->extra_certs_file_inline = p[2];
	}
#endif
    }
  else if (streq (p[0], "verify-hash") && p[1])
    {
      VERIFY_PERMISSION (OPT_P_GENERAL);
      options->verify_hash = parse_hash_fingerprint(p[1], SHA_DIGEST_LENGTH, msglevel, &options->gc);
    }
#ifdef WIN32
  else if (streq (p[0], "cryptoapicert") && p[1])
    {
      VERIFY_PERMISSION (OPT_P_GENERAL);
      options->cryptoapi_cert = p[1];
    }
#endif
  else if (streq (p[0], "key") && p[1])
    {
      VERIFY_PERMISSION (OPT_P_GENERAL);
      options->priv_key_file = p[1];
#if ENABLE_INLINE_FILES
      if (streq (p[1], INLINE_FILE_TAG) && p[2])
	{
	  options->priv_key_file_inline = p[2];
	}
#endif
    }
  else if (streq (p[0], "pkcs12") && p[1])
    {
      VERIFY_PERMISSION (OPT_P_GENERAL);
      options->pkcs12_file = p[1];
#if ENABLE_INLINE_FILES
      if (streq (p[1], INLINE_FILE_TAG) && p[2])
	{
	  options->pkcs12_file_inline = p[2];
	}
#endif
    }
  else if (streq (p[0], "askpass"))
    {
      VERIFY_PERMISSION (OPT_P_GENERAL);
      if (p[1])
	{
	  options->key_pass_file = p[1];
	}
      else
	options->key_pass_file = "stdin";	
    }
  else if (streq (p[0], "auth-nocache"))
    {
      VERIFY_PERMISSION (OPT_P_GENERAL);
      ssl_set_auth_nocache ();
    }
  else if (streq (p[0], "auth-token") && p[1])
    {
      VERIFY_PERMISSION (OPT_P_ECHO);
      ssl_set_auth_token(p[1]);
#ifdef ENABLE_MANAGEMENT
      if (management)
	management_auth_token (management, p[1]);
#endif
    }
  else if (streq (p[0], "single-session"))
    {
      VERIFY_PERMISSION (OPT_P_GENERAL);
      options->single_session = true;
    }
#ifdef ENABLE_PUSH_PEER_INFO
  else if (streq (p[0], "push-peer-info"))
    {
      VERIFY_PERMISSION (OPT_P_GENERAL);
      options->push_peer_info = true;
    }
#endif
  else if (streq (p[0], "tls-exit"))
    {
      VERIFY_PERMISSION (OPT_P_GENERAL);
      options->tls_exit = true;
    }
  else if (streq (p[0], "tls-cipher") && p[1])
    {
      VERIFY_PERMISSION (OPT_P_GENERAL);
      options->cipher_list = p[1];
    }
  else if (streq (p[0], "crl-verify") && p[1])
    {
      VERIFY_PERMISSION (OPT_P_GENERAL);
      if (p[2] && streq(p[2], "dir"))
	options->ssl_flags |= SSLF_CRL_VERIFY_DIR;
      options->crl_file = p[1];
    }
  else if (streq (p[0], "tls-verify") && p[1])
    {
      VERIFY_PERMISSION (OPT_P_SCRIPT);
      if (!no_more_than_n_args (msglevel, p, 2, NM_QUOTE_HINT))
	goto err;
      warn_multiple_script (options->tls_verify, "tls-verify");
      options->tls_verify = string_substitute (p[1], ',', ' ', &options->gc);
    }
  else if (streq (p[0], "tls-export-cert") && p[1])
    {
      VERIFY_PERMISSION (OPT_P_GENERAL);
      options->tls_export_cert = p[1];
    }
  else if (streq (p[0], "tls-remote") && p[1])
    {
      VERIFY_PERMISSION (OPT_P_GENERAL);
      options->tls_remote = p[1];
    }
  else if (streq (p[0], "ns-cert-type") && p[1])
    {
      VERIFY_PERMISSION (OPT_P_GENERAL);
      if (streq (p[1], "server"))
	options->ns_cert_type = NS_SSL_SERVER;
      else if (streq (p[1], "client"))
	options->ns_cert_type = NS_SSL_CLIENT;
      else
	{
	  msg (msglevel, "--ns-cert-type must be 'client' or 'server'");
	  goto err;
	}
    }
#if OPENSSL_VERSION_NUMBER >= 0x00907000L
  else if (streq (p[0], "remote-cert-ku"))
    {
      int j;

      VERIFY_PERMISSION (OPT_P_GENERAL);

      for (j = 1; j < MAX_PARMS && p[j] != NULL; ++j)
	sscanf (p[j], "%x", &(options->remote_cert_ku[j-1]));
    }
  else if (streq (p[0], "remote-cert-eku") && p[1])
    {
      VERIFY_PERMISSION (OPT_P_GENERAL);
      options->remote_cert_eku = p[1];
    }
  else if (streq (p[0], "remote-cert-tls") && p[1])
    {
      VERIFY_PERMISSION (OPT_P_GENERAL);

      if (streq (p[1], "server"))
	{
	  options->remote_cert_ku[0] = 0xa0;
	  options->remote_cert_ku[1] = 0x88;
	  options->remote_cert_eku = "TLS Web Server Authentication";
	}
      else if (streq (p[1], "client"))
	{
	  options->remote_cert_ku[0] = 0x80;
	  options->remote_cert_ku[1] = 0x08;
	  options->remote_cert_ku[2] = 0x88;
	  options->remote_cert_eku = "TLS Web Client Authentication";
	}
      else
	{
	  msg (msglevel, "--remote-cert-tls must be 'client' or 'server'");
	  goto err;
	}
    }
#endif	/* OPENSSL_VERSION_NUMBER */
  else if (streq (p[0], "tls-timeout") && p[1])
    {
      VERIFY_PERMISSION (OPT_P_TLS_PARMS);
      options->tls_timeout = positive_atoi (p[1]);
    }
  else if (streq (p[0], "reneg-bytes") && p[1])
    {
      VERIFY_PERMISSION (OPT_P_TLS_PARMS);
      options->renegotiate_bytes = positive_atoi (p[1]);
    }
  else if (streq (p[0], "reneg-pkts") && p[1])
    {
      VERIFY_PERMISSION (OPT_P_TLS_PARMS);
      options->renegotiate_packets = positive_atoi (p[1]);
    }
  else if (streq (p[0], "reneg-sec") && p[1])
    {
      VERIFY_PERMISSION (OPT_P_TLS_PARMS);
      options->renegotiate_seconds = positive_atoi (p[1]);
    }
  else if (streq (p[0], "hand-window") && p[1])
    {
      VERIFY_PERMISSION (OPT_P_TLS_PARMS);
      options->handshake_window = positive_atoi (p[1]);
    }
  else if (streq (p[0], "tran-window") && p[1])
    {
      VERIFY_PERMISSION (OPT_P_TLS_PARMS);
      options->transition_window = positive_atoi (p[1]);
    }
  else if (streq (p[0], "tls-auth") && p[1])
    {
      VERIFY_PERMISSION (OPT_P_GENERAL);
#if ENABLE_INLINE_FILES
      if (streq (p[1], INLINE_FILE_TAG) && p[2])
	{
	  options->tls_auth_file_inline = p[2];
	}
      else
#endif
      if (p[2])
	{
	  int key_direction;

	  key_direction = ascii2keydirection (msglevel, p[2]);
	  if (key_direction >= 0)
	    options->key_direction = key_direction;
	  else
	    goto err;
	}
      options->tls_auth_file = p[1];
    }
  else if (streq (p[0], "key-method") && p[1])
    {
      int key_method;

      VERIFY_PERMISSION (OPT_P_GENERAL);
      key_method = atoi (p[1]);
      if (key_method < KEY_METHOD_MIN || key_method > KEY_METHOD_MAX)
	{
	  msg (msglevel, "key_method parameter (%d) must be >= %d and <= %d",
	       key_method,
	       KEY_METHOD_MIN,
	       KEY_METHOD_MAX);
	  goto err;
	}
      options->key_method = key_method;
    }
#ifdef ENABLE_X509ALTUSERNAME
  else if (streq (p[0], "x509-username-field") && p[1])
    {
      char *s = p[1];
      VERIFY_PERMISSION (OPT_P_GENERAL);
      if( strncmp ("ext:",s,4) != 0 )
        while ((*s = toupper(*s)) != '\0') s++; /* Uppercase if necessary */
      options->x509_username_field = p[1];
    }
#endif /* ENABLE_X509ALTUSERNAME */
#endif /* USE_SSL */
#endif /* USE_CRYPTO */
#ifdef ENABLE_PKCS11
  else if (streq (p[0], "show-pkcs11-ids") && p[1])
    {
      char *provider =  p[1];
      bool cert_private = (p[2] == NULL ? false : ( atoi (p[2]) != 0 ));

      VERIFY_PERMISSION (OPT_P_GENERAL);

      set_debug_level (options->verbosity, SDL_CONSTRAIN);
      show_pkcs11_ids (provider, cert_private);
      openvpn_exit (OPENVPN_EXIT_STATUS_GOOD); /* exit point */
    }
  else if (streq (p[0], "pkcs11-providers") && p[1])
    {
      int j;
      
      VERIFY_PERMISSION (OPT_P_GENERAL);

      for (j = 1; j < MAX_PARMS && p[j] != NULL; ++j)
      	options->pkcs11_providers[j-1] = p[j];
    }
  else if (streq (p[0], "pkcs11-protected-authentication"))
    {
      int j;

      VERIFY_PERMISSION (OPT_P_GENERAL);

      for (j = 1; j < MAX_PARMS && p[j] != NULL; ++j)
        options->pkcs11_protected_authentication[j-1] = atoi (p[j]) != 0 ? 1 : 0;
    }
  else if (streq (p[0], "pkcs11-private-mode") && p[1])
    {
      int j;
      
      VERIFY_PERMISSION (OPT_P_GENERAL);

      for (j = 1; j < MAX_PARMS && p[j] != NULL; ++j)
        sscanf (p[j], "%x", &(options->pkcs11_private_mode[j-1]));
    }
  else if (streq (p[0], "pkcs11-cert-private"))
    {
      int j;

      VERIFY_PERMISSION (OPT_P_GENERAL);

      for (j = 1; j < MAX_PARMS && p[j] != NULL; ++j)
        options->pkcs11_cert_private[j-1] = atoi (p[j]) != 0 ? 1 : 0;
    }
   else if (streq (p[0], "pkcs11-pin-cache") && p[1])
    {
      VERIFY_PERMISSION (OPT_P_GENERAL);
      options->pkcs11_pin_cache_period = atoi (p[1]);
    }
  else if (streq (p[0], "pkcs11-id") && p[1])
    {
      VERIFY_PERMISSION (OPT_P_GENERAL);
      options->pkcs11_id = p[1];
    }
  else if (streq (p[0], "pkcs11-id-management"))
    {
      VERIFY_PERMISSION (OPT_P_GENERAL);
      options->pkcs11_id_management = true;
    }
#endif
#ifdef TUNSETPERSIST
  else if (streq (p[0], "rmtun"))
    {
      VERIFY_PERMISSION (OPT_P_GENERAL);
      options->persist_config = true;
      options->persist_mode = 0;
    }
  else if (streq (p[0], "mktun"))
    {
      VERIFY_PERMISSION (OPT_P_GENERAL);
      options->persist_config = true;
      options->persist_mode = 1;
    }
#endif
  else
    {
      if (file)
	msg (msglevel_fc, "Unrecognized option or missing parameter(s) in %s:%d: %s (%s)", file, line, p[0], PACKAGE_VERSION);
      else
	msg (msglevel_fc, "Unrecognized option or missing parameter(s): --%s (%s)", p[0], PACKAGE_VERSION);
    }
 err:
  gc_free (&gc);
}<|MERGE_RESOLUTION|>--- conflicted
+++ resolved
@@ -80,17 +80,13 @@
 #ifdef ENABLE_EUREPHIA
   " [eurephia]"
 #endif
-<<<<<<< HEAD
 #if ENABLE_IP_PKTINFO
   " [MH]"
 #endif
 #ifdef USE_PF_INET6
   " [PF_INET6]"
 #endif
-  " [IPv6 payload 20110424-2 (2.2RC2)]"
-=======
   " [IPv6 payload 20110522-1 (2.2.0)]"
->>>>>>> b55e49bd
   " built on " __DATE__
 ;
 
